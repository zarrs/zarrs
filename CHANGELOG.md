# Changelog

All notable changes to this project will be documented in this file.

The format is based on [Keep a Changelog](https://keepachangelog.com/en/1.0.0/),
and this project adheres to [Semantic Versioning](https://semver.org/spec/v2.0.0.html).

## [Unreleased]

### Added
- Add `index_location` support to `vlen` codec
  - Add `VlenCodec::with_index_location()`
- Add `numcodecs.adler32` codec
- Add `ChunkCacheTypePartialDecoder`, `ChunkCachePartialDecoderLru{Chunk,Size}Limit[ThreadLocal]`
- Add `Array::storage()` and `Array::with_storage()`
- Add `Array<T>::[async_]readable()` where `T: [Async]ReadableWritableStorageTraits`
- Implement `Clone` for `Error` structs
- Add `{Indices,Chunks,LinerisedIndices,ContiguousIndices,ContiguousLinearisedIndices}IntoIterator` and `Par{Indices,Chunks}IntoIterator`
  - Implement `Into[Parallel]Iterator` for `Indices` and `IntoParallelRefIterator` for `&Indices`
  - Implement `Into[Parallel]Iterator` for `Chunks` and `IntoParallelRefIterator` for `&Chunks`
  - Implement `IntoIterator` for `{Linearised,Contiguous,ContiguousLinearised}Indices`
<<<<<<< HEAD
- Add initial generic indexing support to partial decoders
  - Add `Indexer` trait with implementations for `&ArraySubset`, `&[ArrayIndices]`, `&[T]` where `T: Indexer`, and more
  - Partial decoders and encoders use `&dyn Indexer` instead of `&ArraySubset`
- Add `IncompatibleIndexerAndShapeError`
=======
- Impl `From<ChunkKeySeparator>` for `char`
>>>>>>> 58cb04e2

### Changed
- **Major Breaking**: Refactor `ArrayBuilder`
  - All fields are now private
  - Add `ArrayBuilder::{new_with_chunk_grid,chunk_grid_metadata,build_metadata,attributes_mut}()`
  - Add `ArrayBuilder{ChunkGrid,DataType,FillValue}`
  - Change `ArrayBuilder::new()` to take a broader range of types for each parameter, and swap order of `chunk_grid`/`data_type`. See below
  ```diff
  ArrayBuilder::new(
      // array shape
      vec![8, 8], // or [8, 8], &[8, 8], etc.
  -   DataType::Float32,
  -   vec![4, 4].try_into()?, // no longer valid
  -   f32::NAN.into(), // no longer valid
  +   // regular chunk shape or chunk grid metadata
  +   vec![4, 4], // or [4, 4], &[4, 4], "{"name":"regular",...}", MetadataV3::new_with_configuration(...)
  +   // data type or data type metadata
  +   DataType::Float32, // or "float32", "{"name":"float32"}", MetadataV3::new("float32").
  +   // fill value or fill value metadata
  +   f32::NAN, // or "NaN", FillValue, FillValueMetadataV3
  )
  .build()
  ```
- **Major Breaking**: change the `{Array,Chunk}Representation::new[_unchecked]` `fill_value` parameter to take `impl Into<FillValue>` instead of `FillValue`
  ```diff
  -  ChunkRepresentation::new(chunk_shape(), DataType::Float32, 0.0f32.into())?,
  +  ChunkRepresentation::new(chunk_shape(), DataType::Float32, 0.0f32)?,
  ```
- **Major Breaking**: change the `[Async]ArrayPartialDecoderTraits::partial_decode[_into]()` trait method:
  - `array_subsets: &[ArraySubset]` parameter changed to `indexer: &dyn Indexer`
  - Returns `ArrayBytes<'_>` instead of `Vec<ArrayBytes<'_>>`
- **Major Breaking**: change the `ArrayPartialEncoderTraits::partial_encode()` trait method:
   - `subsets_and_bytes: &[(&ArraySubset, ArrayBytes<'_>)]` parameter changed to `indexer: &dyn Indexer` and `bytes: &ArrayBytes<'_>`
- **Breaking**: `Array::set_shape()` now returns a `Result`
  - Previously it was possible to resize an array to a shape incompatible with a `rectangular` chunk grid
- **Breaking**: Refactor `ChunkGridTraits` and `ChunkGridPlugin`, chunk grids are initialised with the array shape
  - `ChunkGrid::from_metadata()` and `{Regular,Rectangular}ChunkGrid::new()` now have an `ArrayShape` parameter
  - Implementations must now implement `ChunkGridTraits::grid_shape()` as `grid_shape_unchecked()` has been removed
  - Add `ChunkGridTraits::array_shape()`
- **Breaking**: `VlenCodec::new()` gains an `index_location` parameter
- **Breaking**: `ArrayShardedExt::inner_chunk_grid_shape()` no longer returns an `Option`
- **Breaking**: change `array::codecs()` to return an `Arc`d instead of borrowed `CodecChain` 
- **Breaking**: Add `size()` method to `{Array,Bytes}PartialDecoderTraits`
- **Breaking**: Refactor the `ChunkCache` trait
  - The previous API supported misuse (e.g. using a chunk cache with different arrays)
  - **Breaking**: Add `retrieve_chunk_subset()` and `array()` methods (required)
  - Add `retrieve_{array_subset,chunks}()` methods with `_elements()` and `_ndarray()` variants (provided)
  - Remove `array` from method parameters, the `ChunkCache` must own an `Arc<Array>` instead. See below
  ```diff
  -  let cache = ChunkCacheEncodedLruChunkLimit::new(50);
  -  array.retrieve_chunk_opt_cached(&cache, &[0, 1], &CodecOptions::default()),
  +  let cache = ChunkCacheEncodedLruChunkLimit::new(array, 50);
  +  cache.retrieve_chunk(&[0, 1], &CodecOptions::default()),
  ```
- **Breaking**: Change `byte_range::extract_byte_ranges_read_seek` to take `T` instead of `&mut T`
- **Breaking**: Auto implement `[Async]BytesPartialDecoderTraits` for `T: AsRef<[u8]> + ...`
- **Breaking**: `Arc` the `ChunkCache` types
- **Breaking**: Change `Contiguous[Linearised]Indices` iterators to include the number of contiguous indices in their `Item`
- Optimised chunk key encoders
- Bump `zarrs_metadata_ext` to 0.2.0
- Bump `zarrs_storage` to 0.4.0
- Bump `blosc-src` to 0.3.6
- Move `zarrs_opendal` to a new repository: `zarrs/zarrs_opendal`

### Removed
- **Breaking**: Remove `ArrayChunkCacheExt`. Use the `ChunkCache` methods instead
- **Breaking**: Remove `Par{Chunks,Indices}IteratorProducer`, which were unneeded
- **Breaking**: Remove `[Async]BytesPartialDecoderTraits` implementations for `std::io::Cursor` variants
- **Breaking**: Remove `IncompatibleArraySubsetAndShapeError`

### Fixed
- Permit data types with empty configurations that do not require one

## [0.21.2] - 2025-06-19

### Added
- Add complex variants of `float4_e2m1fn`, `float6_{e2m3fn,e3m2fn}`, `float8_{e3m4,e4m3,e4m3b11fnuz,e4m3fnuz,e5m2,e5m2fnuz,e8m0fnu}` data types
- Add `float8` feature enabling the use of `float8::F8E4M3` and `float8::F8E5M2` in `Array::*_elements` methods

### Changed
- Cleanup `zarrs` root docs and README
- Bump `bzip2` to 0.6.0
- Bump `criterion` (dev) to 0.6.0
- Bump `zip` (dev) to 4.0.0
- Bump `zarrs_registry` to 0.1.4
- Bump `zarrs_data_type` to 0.3.2
- Bump `zarrs_zip` to 0.2.3

## [0.21.1] - 2025-06-16

### Added
- Add `numpy.datetime64` and `numpy.timedelta64` data type support
  - `chrono` and `jiff` native element types are supported

### Changed
- Add `Other` to `ArrayError` enum
- Bump `zarrs_registry` to 0.1.3
- Bump `zarrs_metadata_ext` to 0.1.1

## [0.21.0] - 2025-06-08

### Added
- Implement `Element` for `&[u8; N]` for `r*` data type
- Add `complex_{bfloat16,float16,float32,float64}` data types
- Add `float4_e2m1fn`, `float6_{e2m3fn,e3m2fn}`, `float8_{e3m4,e4m3,e4m3b11fnuz,e4m3fnuz,e5m2,e5m2fnuz,e8m0fnu}` data types
  - These have no associated `Element`/`ElementOwned` type and cannot be used with `Array::*_elements()` methods
  - Only hex string fill values are supported
- Add `[u]int{2,4}` data types

### Changed
- Sign extend to the nearest byte when decoding in the `packbits` codec

### Fixed
- **Breaking behaviour**: The `bytes` data type now uses the `vlen-bytes` codec rather than `vlen` by default
  - This was intended for 0.20.0 but incorrectly implemented (the changelog has been amended)
- **Breaking**: Resolve bugs in `Group::child_*` methods and remove no-op `recursive` boolean ([#200] by [@jder])
- Fix missing support for `bitround` `[u]int8` partial decoding
- Fix missing support for `pcodec` `{int,uint,float}16` partial decoding
- Fixed `packbits` codec with a non-zero `first_bit`

[#200]: https://github.com/zarrs/zarrs/pull/200

## [0.20.1] - 2025-06-01

### Changed
- Improve `zstd` codec performance

## [0.20.0] - 2025-05-17

### Highlights
- Added support for ZEP0009 — Zarr Extension Naming
- Added support for ZEP0010 — Generic Extensions (Draft as at 2025/05/17)
  - array/group `extensions` metadata, broader `must_understand` support
- Added support for data type extensions
- Add various new codecs

### Added
- Add codecs: `numcodecs.zlib`, `numcodecs.shuffle`, `numcodecs.fixedscaleoffset`, `packbits`, `squeeze`
- Add support for data type extensions
  - The data type extension API is defined in the `zarrs_data_type` crate
  - **Breaking**: `DataType::metadata_fill_value()` is now fallible
  - **Breaking**: `DataType::from_metadata()` now returns a `PluginCreateError` on error instead of `UnsupportedDataTypeError`
  - **Breaking**: `DataType::from_metadata()` has an additional `ExtensionAliasesDataTypeV3` parameter
  - **Breaking**: `DataType::[fixed_]size()` are no longer `const`
  - **Breaking**: Remove `TryFrom<DataTypeMetadataV3>` for `DataType`
  - **Breaking**: Remove `DataType::identifier()`
  - **Breaking**: move the `zarrs::array::{data_type,fill_value}` modules into the `zarrs_data_type` crate
  - **Breaking**: Rename `IncompatibleFillValueError` to `DataTypeFillValueError`
  - **Breaking**: Rename `IncompatibleFillValueMetadataError` to `DataTypeFillValueMetadataError`
  - Add `Extension` variant to `DataType`
  - Add `custom_data_type_{fixed_size,variable_size,uint4,uint12,float8_e3m4}` examples
- Add `zarrs_registry` crate that tracks extension `name`/`id` aliases
  - Add `config::{{codec,data_type}_aliases_{v3,v2}}[_mut]`
- Add `array:codec::{InvalidBytesLengthError,InvalidArrayShapeError,InvalidNumberOfElementsError,SubsetOutOfBoundsError}`
- Add `ArraySubset::inbounds_shape()` (matches the old `ArraySubset::inbounds` behaviour)
- Add `ArrayBytesFixedDisjointView[CreateError]`
- Add `[Async]ArrayDlPackExt` traits that add methods to `Array` for `DLPack` tensor interop (needs `dlpack` feature)
- Add missing `Group::async_child_*` methods
- Add `[Async]{Array,Bytes}PartialDecoderDefault`
- Add `Config::{codec,data_type}_aliases_{v2,v3}[_mut]`
- Add `Async{Array,Bytes}PartialEncoderTraits` and `*CodecTraits::async_partial_encoder()`
- Add `array_subset::ArraySubsetError` [#156] by [@ilan-gold]
- Add `array_subset::IncompatibleOffsetError`
- Add `AsyncArrayShardedReadableExt` and `AsyncArrayShardedReadableExtCache`
- Add `ArrayBytesFixedDisjointViewCreateError::IncompatibleArraySubsetAndShapeError` [#156] by [@ilan-gold]
- Add `CodecError::IncompatibleDimensionalityError` variant [#156] by [@ilan-gold]
- Add `CodecError::{DataTypeExtension,IncompatibleFillValueError,InvalidArrayShape,InvalidNumberOfElements,SubsetOutOfBounds,RawBytesOffsetsCreate,RawBytesOffsetsOutOfBounds}` variants
- Add `ArrayError::{ArrayBytesFixedDisjointViewCreateError,IncompatibleStartEndIndicesError,IncompatibleOffset,DlPackError}` variants
- Add `CodecMetadataOptions` and `ArrayMetadataOptions::codec_options[_mut]`
- Implement `From<T: IntoIterator<Item = Range<u64>>>` for `ArraySubset`

### Changed
- **Breaking Behaviour**: Use the `vlen-utf8` codec by default for `string` data types
  - `zarrs` previously used `vlen`, an experimental codec not supported by other implementations
- **Breaking Behaviour**: Refactor `codec` name handling and `CodecTraits` in alignment with ZEP0009 and the [`zarr-extensions`] repository
  - All "experimental" codecs now use the `zarrs.` prefix (or `numcodecs.` if fully compatible)
  - Add support for aliased codec names
  - Enables pass-through of codecs from Zarr V2 to V3 without converting to a V3 equivalent (if supported)
- **Breaking**: Split the `zarrs_metadata` crate into `zarrs_metadata` (core) and `zarrs_metadata_ext` (extensions)
  - `zarrs_metadata_ext` is re-exported as `zarrs::metadata_ext`
- **Breaking**: Split the `plugin` module to the `zarrs_plugin` crate
  - `zarrs_plugin` is re-exported as `zarrs::plugin`
  - **Breaking**: `Plugin` is now generic over the creation arguments
  - **Breaking**: `StorageTransformerPlugin` now uses a `Plugin`
- **Breaking**: change `ArraySubset::inbounds` to take another subset rather than a shape
- **Breaking**: Change `CodecError::UnexpectedChunkDecodedSize` to an `InvalidBytesLengthError`
- **Breaking**: Make the following safe and change output args to `ArrayBytesFixedDisjointView`:
  - `Array::[async_]retrieve_chunk[_subset]_into`
  - `[Async]ArrayPartialDecoderTraits::partial_decode_into`
  - `ArrayToBytesCodecTraits::decode_into`
  - `zarrs::array::copy_fill_value_into`
  - `zarrs::array::update_array_bytes`
- **Breaking**: change `RawBytesOffsets` into a validated newtype
- **Breaking**: `ArrayBytes::new_vlen()` not returns a `Result` and validates bytes/offsets compatibility
- **Breaking**: `ArrayError` and `CodecErorr` are now marked as non-exhaustive
- **Breaking**: Add `CodecTraits::{identifier,default_name,configuration[_opt]}()`
- **Breaking**: Change the error type of `node::[async_]get_child_nodes()` and `Group::{children,child_*}()` to `NodeCreateError` instead of `StorageError`
- **Breaking**: Refactor `ArrayToArrayCodecTraits`:
  - Rename `compute_encoded_size()` to `encoded_representation()` and add a default implementation
  - Rename `compute_decoded_shape()` to `decoded_shape()`
  - Add `encoded_shape()` and `encoded_fill_value()`
- **Breaking**: Rename `{ArrayToArray,ArrayToBytes,BytesToBytes}CodecTraits::compute_encoded_size()` to `encoded_representation()`
- **Breaking**: Rename `{ArrayToArray,ArrayToBytes,BytesToBytes}CodecTraits::dynamic()` to `into_dyn()`
- **Breaking**: Rename `[Async]ArrayPartial{Encoder,Decoder}Default` to `[Async]ArrayToBytesPartial{Encoder,Decoder}Default`
- **Breaking**: Rename `[Async]BytesPartial{Encoder,Decoder}Default` to `[Async]BytesToBytesPartial{Encoder,Decoder}Default`
- **Breaking**: `ArraySubset::bound` error type changed to `ArraySubsetError` [#156] by [@ilan-gold]
- **Breaking**: `ArraySubset::relative_to` error type changed to `ArraySubsetError`
- **Breaking**: `Group::consolidated_metadata` now returns an owned `ConsolidatedMetadata` instead of a reference
- **Breaking**: Move `zarrs_metadata::v3::UnsupportedAdditionalFieldError` to `zarrs::array::AdditionalFieldUnsupportedError`
- **Breaking**: Move `ArrayMetadataOptions::*experimental_codec_store_metadata_if_encode_only` into `CodecMetadataOptions`
- `ArrayCreateError::DataTypeCreateError` now uses a `PluginCreateError` internally
- Add default implementations for `{ArrayToArray,ArrayToBytes,BytesToBytes}CodecTraits::[async_]partial_{encoder,decoder}`
- **Breaking**: Bump `zarrs_metadata` to 0.5.0
- Bump `thiserror` to 2.0.2
- Bump `lru` to 0.14.0
- Bump `half` to 2.3.1
- Bump `derive_more` to 2.0.0

### Removed
- **Breaking**: Remove `ArraySubset` unchecked methods [#156] by [@ilan-gold]
- **Breaking**: Remove `{Array,Group}::additional_fields[_mut]`
- **Breaking**: Remove `CodecTraits::create_metadata[_opt]()`
- **Breaking**: Remove `Config::experimental_codec_names[_mut]`

### Fixed
- Fixed reserving one more element than necessary when retrieving `string` or `bytes` array elements
- Check offset is valid in `ArraySubset::relative_to`
- Reenable broken compatibility tests since fixed in `zarr-python`/`numcodecs`
- Reject arrays and groups with unsupported `"must_understand": true` extensions
- Allow `{Array,Group}::new_with_metadata()` and `{Array,Group}Builder` to create arrays with `"must_understand": true` additional fields
  - `{Array,Group}::[async_]open[_opt]` continue to fail with additional fields with `"must_understand": true`

[#156]: https://github.com/zarrs/zarrs/pull/156

## [0.20.0-beta.2] - 2025-05-16

## [0.20.0-beta.1] - 2025-05-12

## [0.20.0-beta.0] - 2025-05-03

## [0.19.2] - 2025-02-13

### Changed
- Bump `zarrs_metadata` to 0.3.4 which includes a number of Zarr metadata fixes
  - See the [`zarrs_metadata` CHANGELOG.md](https://github.com/LDeakin/zarrs/blob/main/zarrs_metadata/CHANGELOG.md)

## [0.19.1] - 2025-01-19

### Added
- Document that elements in `ArrayBytes` must be in C-contiguous order

### Changed
- Use new language/library features added between Rust 1.78-1.82 (internal)
- Cleanup root docs and README removing ZEPs table and ecosystem table

### Fixed
- New clippy lints
- Mark `String` and `Bytes` data types as experimental in their docs
- Mark `rectangular` chunk grid as experimental since it is based on a draft ZEP
- Add missing invariant to `[partial_]decode_into` safety docs

## [0.19.0] - 2025-01-10

### Highlights
- `zarr-python` 3.0.0 has been released today!
- The focus of this release has been in maximising compatibility with unstandardised extensions in `zarr-python` (e.g. experimental codecs, consolidated metadata, etc.)

### Added
- Add `ArrayShardedReadableExt::retrieve_encoded_inner_chunk`
- Add `ArrayShardedReadableExt::inner_chunk_byte_range`
- Add `ArrayShardedExt::is_exclusively_sharded`
- Add `ArrayShardedReadableExtCache::array_is_exclusively_sharded`
- Add `Vlen{Array,Bytes,Utf8}Codec`, replacing `VlenV2Codec`
- Add `ZstdCodecConfigurationNumCodecs`
  - Adds support for Zarr V2 `zstd` encoded data created with `numcodecs` < 0.13
- Add support for pcodec `Auto`, `None`, and `TryLookback` delta specs
- Add `Group::[set_]consolidated_metadata`
- Add `Node::consolidate_metadata`
  - Consolidated metadata is not currently used to optimise node hierarchy requests
- Add experimental `fletcher32` checksum codec based on the numcodecs implementation
  - Adds `fletcher32` feature flag
- Add ecosystem compatibility notes in the experimental codecs docs

### Changed
- **Breaking**: Seal `Array` extension traits: `ArraySharded[Readable]Ext` and `ArrayChunkCacheExt`
- **Breaking**: Make `{Array,Bytes}PartialDecoderCache` private
- **Breaking**: Make `Any` a supertrait of partial encoder/decoder traits
- **Breaking**: Add `ArrayError::UnsupportedMethod`
- **Breaking**: Rename `DataType::Binary` to `Bytes` for compatibility with `zarr-python`
- **Breaking**: Make `array::codec::array_to_bytes::bytes::reverse_endianness` private
- **Breaking**: Make `VlenV2Codec` private
- Bump `itertools` to 0.14
- Indicate that `zfp` / `zfpy` codecs have different metadata in codec table
- Use `zarr-python` 3.0.0 in compatibility tests
- **Breaking**: Bump MSRV to 1.82 (17 October, 2024)

### Removed
- Remove support for pcodec `Try{FloatMult,FloatQuant,IntMult}` mode specs
  - These may be reimplemented when supported by `zarr-python`/`numcodecs`

### Fixed
- Cleanup unnecessary lifetime constraints in partial decoders
- Fix `clippy::useless_conversion` lint

## [0.18.3] - 2024-12-30

### Added
- impl `From<Node>` for `NodePath` ([#112] by [@niklasmueboe])
- Add `Group::child[_{group,array}]_paths` ([#112] by [@niklasmueboe])

[#112]: https://github.com/LDeakin/zarrs/pull/112

## [0.18.2] - 2024-12-25

### Added
- functions to get children of Group ([#104] by [@niklasmueboe])
  - adds `Group::[async_]children`, `Group::[async_]child_groups`, `Group::[async_]child_arrays`
- Impl `From<Node>` for `NodeMetadata`

### Changed
- Reduce metadata code duplication in the `Node` module

[#104]: https://github.com/LDeakin/zarrs/pull/104

## [0.18.1] - 2024-12-17

### Changed
- Bump `zfp-sys` to 0.3.0
- Bump `bzip2` to 0.5.0
- Minor readme/ecosystem updates

### Fixed
- Fix `unsafe_op_in_unsafe_fn` lint
- Clarify that the `zstd` codec is draft in docs
- Clarify that the `gdeflate` codec is experimental in docs

## [0.18.0] - 2024-11-23

### Announcements
- [`zarrs-python`](https://github.com/ilan-gold/zarrs-python) was recently released
  - It implements a high-performance codec pipeline for the reference [`zarr-python`](https://github.com/zarr-developers/zarr-python) implementation
  - It is supported by downstream libraries like `dask`
  - See [zarr_benchmarks](https://github.com/LDeakin/zarr_benchmarks) for benchmarks
- [The `zarrs` Book](https://book.zarrs.dev) has been created and is under construction

### Release Highlights
- Experimental partial encoding support (enabling writing shards incrementally)
- Improve Zarr V2 interoperability and conversion

### Added
- Add a `makefile` and simplify `BUILD.md`
- Add chunk-by-chunk update example in `Array` docs
- Add `array::copy_fill_value_into()`
- Add experimental partial encoding support (sync only):
  - Enables writing shards incrementally
  - With `{CodecOptions,Config}::experimental_partial_encoding` enabled, `Array::store_{array,chunk}_subset` will use partial encoding
  - This is an experimental feature for now until it has more comprehensively tested and support is added in the async API
  - Adds `ArrayPartialEncoderTraits`, `BytesPartialEncoderTraits`, `StoragePartialEncoder`, `ArrayPartialEncoderDefault`, `BytesPartialEncoderDefault`
  - **Breaking**: Add `{ArrayToArray,ArrayToBytes,BytesToBytes}CodecTraits::partial_encoder`
- Add `with_` methods to `{Array,Group}MetadataOptions`
- Add `zarr_v2_to_v3` example
- Add `{Array,Group}::to_v3()`
- Add `ShardingCodecBuilder::build_arc()`
- Add `zarrs::version::version_{str,pre}`
- Add "The zarrs Book" and `zarrs-python` to docs

### Changed
- Bump `unsafe_cell_slice` to 0.2.0
- **Breaking**: Change `output` parameter of `decode_into` codec trait methods to `&UnsafeCellSlice<u8>`
- **Breaking**: Add `dynamic()` to all `CodecTraits`
- **Breaking**: Add `options` parameter to `[Async]ArrayPartialDecoderTraits::partial_decode` and remove `partial_decode_opt`
- Make `array::update_array_bytes()` public
- **Breaking**: Bump MSRV to 1.77 (21 March, 2024)
- Bump `zfp-sys` to 0.2.0
- Display `ArraySubset` as a list of ranges
- Relax `output_subset` requirements on `ArrayToBytesCodecTraits::decode_into` and `ArrayPartialDecoderTraits::partial_decode_into`
  - The subset shape and dimensionality no longer has to match, only the number of elements
- Bump `pco` (pcodec) to 0.4
- **Breaking**: Change `experimental_codec_names` config hashmap to `HashMap<String, String>` from `HashMap<&'static str, String>`
- **Breaking**: Add `name` parameter to `vlen_v2` codec constructors
- Register `vlen-array`, `vlen-bytes`, and `vlen-utf8` codecs
- Bump `zarrs_metadata` to 0.2.0
- Bump `zarrs_storage` to 0.3.0
- Bump `zarrs_filesystem` to 0.2.0
- Make `zarrs::version::version_{,major,minor,patch}` const

### Removed
- Remove `async-recursion` dependency
- **Breaking**: Remove `Default` implementation for `VlenV2Codec`

### Fixed
- Fix panics that could occur with with empty byte ranges / empty array subsets in `Array`, `ByteRange` and codec methods

## [0.18.0-beta.0] - 2024-11-15

## [0.17.1] - 2024-10-18

### Added
 - Add `zarrs_icechunk` to ecosystem docs

### Fixed
 - Fix `data_key` encoding on windows (it contained '//')
 - Fix `clippy::needless_lifetimes` lint

## [0.17.0] - 2024-10-02

### Highlights / Major Changes
 - `zarrs` has been split into 3 core crates: `zarrs`, `zarrs_metadata`, and `zarrs_storage`
   - `zarrs_storage` and `zarrs_metadata` are re-exported as the `storage` and `metadata` modules
 - Store implementations have been moved into separate crates: `zarrs_{filesystem,http,object_store,opendal,zip}`
   - `zarrs_filesystem` is re-exported as the `filesystem` module with the `filesystem` feature (enabled by default)
 - Direct IO support for Linux in `FilesystemStore`
 - **Implicit groups are no longer supported**
   - It is the responsibility of the `zarrs` consumer to explicitly write group metadata when creating a hierarchy
 - Codecs must now be `Arc`'d instead of `Box`'d
 - Fixes a performance regression introduced in 0.16 when reading sharded arrays
 - Check the full release notes for all changes. This release has many breaking changes due to items being removed, moved, renamed, and deprecated.

### Added
 - Add `ChunkGridTraits::chunks_in_array_subset()`
 - Add chunk cache support
   - Add `ArrayChunkCacheExt` extension trait for `Array`
   - Add traits: `ChunkCache`, `ChunkCacheType` (implemented by `ChunkCacheType{Encoded,Decoded}`)
   - Add chunk cache implementations: `ChunkCache{En,De}codedLru{Size,Chunk}Limit[ThreadLocal]`
 - [#58](https://github.com/LDeakin/zarrs/pull/58) Add direct I/O support in `FilesystemStore` by [@sk1p]
   - Adds `FilesystemStoreOptions` and `FilesystemStore::new_with_options`
 - [#64](https://github.com/LDeakin/zarrs/pull/64) Add `Array::[async_]store_encoded_chunk` for writing already-encoded chunks by [@sk1p]
 - Add `key()`, `start()`, `value()` to `StoreKeyStartValue`
 - Add `StorageError::MissingMetadata` now that implicit groups are not supported
 - Add `ChunkShape::to_array_shape()`
 - Add `DataTypeMetadataV3`
 - Add `ArrayShardedExt::effective_inner_chunk_shape`
   - This is the effective inner chunk shape (i.e. read granularity) of a sharded array
   - It is equal to the inner chunk shape unless the `transpose` codec precedes `sharding_indexed`
 - **Breaking**: Add `ArrayToArrayCodecTraits::compute_decoded_shape()`
   - Needed for `ArrayShardedExt::effective_inner_chunk_shape`
 - Add `ArrayToBytesCodecTraits::decode_into` and `[Async]ArrayPartialDecoderTraits::partial_decode_into`
   - This revisits the array view API that was removed in 0.16 [#39](https://github.com/LDeakin/zarrs/pull/39), but simpler and less public
   - Resolves a performance regression introduced in 0.16 when decoding sharded arrays with `Array::[async_]retrieve_array_subset_opt`.
 - Add `Array::subset_all()`
 - Add `ArraySubset::to_ranges()`

### Changed
 - **Breaking**: `Arc` instead of `Box` partial decoders
 - Expand `set_partial_values` tests
 - Specialise `set_partial_values` for `MemoryStore`
 - Bump maximum supported `ndarray` version from 0.15 to 0.16
 - **Breaking**: Make `create_chunk_grid_{regular,rectangular}` `pub(crate)` in alignment with other internal create from metadata methods
 - **Breaking**: Bump MSRV to 1.76 (8 February, 2024)
 - [#59](https://github.com/LDeakin/zarrs/pull/59) Add `ReadableWritableStorageTraits` automatically for all implementations by [@dustinlagoy]
 - Remove implicit group support
   - This is a post-acceptance change of Zarr V3: https://github.com/zarr-developers/zarr-specs/pull/292
 - [#63](https://github.com/LDeakin/zarrs/pull/63) Make `StoreKeysPrefixes` constructible by [@sk1p]
 - **Breaking**: Use values of `Metadata{Convert,Erase}Version` instead of references in parameters/return values
 - Restructure `metadata` module
    - Move conversion to `metadata::v2_to_v3`
    - **Breaking**: Remove many re-exports to the root of `metadata`
    - Move various items to the `metadata` module, keeping re-exports in the `array` module
        - `{Array,Chunk}Shape`
        - `Endianness`
        - `ZARR_NAN_{F16, BF16, F32, F64}`
        - `ChunkKeySeparator`
        - `DimensionName`
    - Split `DataType` into `array::DataType` and `metadata::_::DataTypeMetadataV3`
 - **Breaking**: `data_key` in `zarrs::storage` now take a `chunk_key` instead of a `chunk_key_encoding` and `chunk_indices`
 - **Breaking**: Move `metadata::{v2,v3}::{codec,chunk_grid,chunk_key_encoding}` to `metadata::{v2,v3}::array::`
 - **Breaking**: Rename `ArrayMetadataV2DataType` to `DataTypeMetadataV2`
 - **Breaking**: Rename `FillValueMetadata` to `FillValueMetadataV3`
 - Move `crate::byte_range` into `crate::storage::byte_range` module, add re-export
 - Add `impl TryInto<StorePrefix> for &NodePath`
   - Removes `TryFrom<&NodePath> for StorePrefix`
 - **Breaking**: Move `extract_byte_ranges_read[_seek]` from `array::codec` to `storage::byte_range`
 - **Breaking**: Move `storage::[async_]{get_child_nodes,node_exists,node_exists,listable}` to `node` module
 - **Breaking**: Move `storage::{meta_key*,data_key}` into `node` module
 - Split the crate into multiple crates:
   - `zarrs`
   - `zarrs_storage` (re-exported as `storage` module)
   - `zarrs_metadata` (re-exported as `metadata` module)
   - `zarrs_filesystem` (re-exported as `filesystem` module with `filesystem` feature, enabled by default)
   - `zarrs_http`
   - `zarrs_object_store`
   - `zarrs_opendal`
   - `zarrs_zip`
 - **Breaking**: Codecs no longer need to implement `Clone` but must be in `Arc` instead of `Box`
 - **Breaking**: Change `Contiguous[Linearised]Indices` iterators to return indices only
 - **Breaking**: Remove lifetime constraints in partial decoder API by utilising `Arc`'d codecs
 - **Breaking**: `ShardingCodec::new` `CodecChain` parameters now must be in an `Arc`
 - **Breaking**: Change `UsageLogStorageTransformer` to `UsageLogStorageAdapter` and move to `zarrs_storage`
 - **Breaking**: Change `PerformanceMetricsStorageTransformer` to `PerformanceMetricsStorageAdapter` and move to `zarrs_storage`
 - **Breaking**: Storage transformer refactor:
   - Add `StorageTransformerPlugin` for storage transformer registration instead of generic `Plugin`
   - Remove several `StorageTransformerExtension` trait methods no longer needed
   - Change `StorageTransformerExtension::create_metadata` to return `MetadataV3` instead of an `Option`
   - `StorageTransformerExtension::[async_]create_*_transformer` methods are now fallible
   - `StorageTransformerExtension::async_create_*_transformer` methods are now async
   - `StorageTransformerChain::from_metadata` and `try_create_storage_transformer` now has a `path: &NodePath` parameter

### Removed
 - **Breaking**: Remove `array::NonZeroError`, use `std::num::TryFromIntError` instead
 - **Breaking**: Move storage transformers from the `storage` to the `array` module
 - **Breaking**: Remove many functions in the storage module:
    - `[async_]create_{array, group}`
    - `[async_]erase_{chunk,metadata}`, `[async_]{retrieve,store}_chunk`
    - `[async_]retrieve_partial_values`
    - `[async_]discover_nodes`
 - **Breaking**: Remove `Default` implementation for `Metadata{Convert,Erase}Version`
    - Explicitly use `global_config()` instead
 - **Breaking**: Remove `array::UnsafeCellSlice`
    - Replaced by `UnsafeCellSlice` in the `unsafe_cell_slice` crate
 - **Breaking**: Remove `NATIVE_ENDIAN`, use `Endianness::native()`
 - **Breaking**: Remove unused `DataTypeExtension`
 - Remove remnants of old synchronisation API

### Fixed
 - `[async_]store_set_partial_values` no longer truncates
   - this could corrupt values depending on the order of `set_partial_values` calls
 - Fix `FilesystemStore::fspath_to_key` on windows
 - Make `ArrayRepresentationBase` pub so that `{Array,Chunk}Representation` are not opaque
 - Fix `ArrayShardedExt::inner_chunk_grid` when applied on a sharded array with the `transpose` codec preceding `sharding_indexed`
 - Fix `ZipStorageAdapter` on windows
 - Fixed an unnecessary copy in `Array::[async_]retrieve_chunk_if_exists_opt`
 - Fixed `CodecOptions` not being forwarded in `Array::retrieve_chunk_subset_opt` on the fast path
 - Fixed missing fast path in `Array::[async_]retrieve_chunk_subset_opt`
 - Fixed `blosc` codec partial decoding with `noshuffle`

## [0.17.0-beta.3] - 2024-09-26

## [0.17.0-beta.2] - 2024-09-23

## [0.17.0-beta.1] - 2024-09-16

## [0.17.0-beta.0] - 2024-09-06

## [0.16.4] - 2024-08-22

### Fixed
 - Reduce maximum supported `opendal` version from 0.49 to 0.48
   - This reverts a change in 0.16.3 that was not semver compatible

## [0.16.3] - 2024-08-14

*This release was yanked.*

### Changed
 - Bump `derive_more` to 1.0.0
 - Bump maximum supported `opendal` version from 0.48 to 0.49
 - Box the metadata in `PluginMetadataInvalidError`

### Fixed
 - Fix `cargo test` with `--no-default-features`
 - Fix new clippy warnings in nightly

## [0.16.2] - 2024-08-05

### Added
 - Add the experimental `gdeflate` bytes-to-bytes codec
 - Add `Array::chunk_key()`
 - Add `ArrayShardedExt::inner_chunk_grid_shape()`

## [0.16.1] - 2024-07-30

### Changed
 - Bump maximum supported `opendal` version from 0.47 to 0.48

### Fixed
 - Fixed handling of empty shards with a variable length data type with sharding partial decoder

## [0.16.0] - 2024-07-28

### Highlights
 - Add experimental support for the `string` and `binary` data types and the `vlen` and `vlen_v2` codecs
 - Cleanup the `Array` API for retrieving elements (`Vec<T>`) and `ndarray`s
 - Support more Zarr V2 array configurations and make various experimental codecs `numcodecs` compatible

### Added
 - Add `ArrayBytes`, `RawBytes`, `RawBytesOffsets`, and `ArrayBytesError`
    - These can represent array data with fixed and variable length data types
 - Add `array::Element[Owned]` traits representing array elements
    - Supports conversion to and from `ArrayBytes`
 - Add `array::ElementFixedLength` marker trait
 - Add experimental `vlen` and `vlen_v2` codec for variable length data types
    - `vlen_v2` is for legacy support of Zarr V2 `vlen-utf8`/`vlen-bytes`/`vlen-array` codecs
 - Add `DataType::{String,Binary}` data types
    - These are likely to become standardised in the future and are not feature gated
 - Add `ArraySubset::contains()`
 - Add `FillValueMetadata::{String,Unsupported}`
   - `ArrayMetadata` can be serialised and deserialised with an unsupported `fill_value`, but `Array` creation will fail.
 - Implement `From<{[u8; N],&[u8; N],String,&str}>` for `FillValue`
 - Add `ArraySize` and `DataTypeSize`
 - Add `DataType::fixed_size()` that returns `Option<usize>`. Returns `None` for variable length data types.
 - Add `ArrayError::IncompatibleElementType` (replaces `ArrayError::IncompatibleElementSize`)
 - Add `ArrayError::InvalidElementValue`
 - Add `ChunkShape::num_elements_u64`
 - Add global `Config` option for manipulating experimental codec names
 - Add `metadata::v2::codec::ZfpyCodecConfigurationNumcodecs` and associated structures

### Changed
 - Use `[async_]retrieve_array_subset_opt` internally in `Array::[async_]retrieve_chunks_opt`
 - **Breaking**: Replace `[Async]ArrayPartialDecoderTraits::element_size()` with `data_type()`
 - Array `_store` methods now use `impl Into<ArrayBytes<'a>>` instead of `&[u8]` for the input bytes
 - **Breaking**: Array `_store_{elements,ndarray}` methods now use `T: Element` instead of `T: bytemuck::Pod`
 - **Breaking**: Array `_retrieve_{elements,ndarray}` methods now use `T: ElementOwned` instead of `T: bytemuck::Pod`
 - **Breaking**: Simplify array store `_ndarray` methods to 2 generic type parameters
 - Optimised `Array::[async_]store_array_subset_opt` when the subset is a subset of a single chunk
 - Make `transmute_to_bytes` public
 - Relax `ndarray_into_vec` from `T: bytemuck:Pod` to `T: Clone`
 - **Breaking**: `DataType::size()` now returns a `DataTypeSize` instead of `usize`
 - **Breaking**: `ArrayCodecTraits::{encode/decode}` have been specialised into `ArrayTo{Array,Bytes}CodecTraits::{encode/decode}`
 - Various changes to the experimental `zfp` codec
   - **Breaking**: Remove `Zfp{Expert,FixedAccuracy,FixedPrecision,FixedRate}Configuration` and just embed these structures directly in `ZfpMode`
   - **Breaking**: `ZfpCodec::new_expert` now takes `minbits`, `maxbits`, `maxprec`, and `minexp` instead of `ZfpExpertConfiguration`
   - **Breaking**: All `ZfpCodec::new_*` methods now take a `write_header: bool` parameter
 - **Breaking**: Add `ArrayMetadataV2ToV3ConversionError::Other`
 - Make all v2 metadata available even without experimental codec features
 - **Breaking**: Change pcodec `max_page_n` configuration to `equal_pages_up_to` to match numcodecs
 - Improve the `Array` docs

### Removed
 - **Breaking**: Remove `into_array_view` array and codec API
   - This was not fully utilised, not applicable to variable sized data types, and quite unsafe for a public API
 - **Breaking**: Remove internal `ChunksPerShardError` and just use `CodecError::Other`
 - **Breaking**: Remove `array_subset::{ArrayExtractBytesError,ArrayStoreBytesError}`
 - **Breaking**: Remove `ArraySubset::{extract,store}_bytes[_unchecked]`, they are replaced by methods in `ArrayBytes`
 - **Breaking**: Remove `array::validate_element_size` and `ArrayError::IncompatibleElementSize`
    - The internal validation in array `_element` methods is now more strict than just matching the element size
    - Example: `u16` must match `uint16` data type and will not match `int16` or `float16`

### Fixed
 - Fix an unnecessary copy in `async_store_set_partial_values`
 - Fix error when `bytes` metadata is encoded without a configuration, even if empty
 - Fix an error in `ChunkGrid` docs
 - Fixed `[async_]store_set_partial_values` and `MemoryStore::set` to correctly truncate the bytes of store value if they shrink

## [0.15.1] - 2024-07-11

### Added
 - Add `CITATION.cff`

### Changed
 - Implement `From<&String>` for `DimensionName`
 - Cleanup macro usage in array

### Fixed
 - Fix unnecessary allocations in `_elements` variants of array store methods

## [0.15.0] - 2024-07-07

### Highlights
 - Zarr V2 support (a Zarr V3 compatible subset)
 - Codec and array optimisations
    - Array store methods previously taking `Vec<u8>` now take `&[u8]`
    - Codec methods previously taking `Vec<u8>` now take `Cow<'_, [u8]>`
 - `AsyncToSyncStorageAdapter`: use an async store (e.g. HTTP, S3, etc.) in a sync context
 - Snappy codec support for the `blosc` codec

### Added
 - Add support for a V3 compatible subset of Zarr V2
   - Compatible subset: Zarr V2 data that is Zarr V3 compatible with only a metadata change
   - Zarr V2 metadata (`.zarray`/`.zgroup`/`.zattrs`) can be transformed to V3 (`zarr.json`)
 - Add `ArrayBuilder::build_arc` method
 - Add `Array::[async_]retrieve_encoded_chunk[s]` method
 - Add `Group::metadata_opt` method
 - Add `{Array,Group}::{store,erase}_metadata_opt` methods
 - Add `metadata::Metadata{Retrieve,Convert,Erase}Version` enums
 - Add `Config::[set_]metadata_{convert,erase}_version` methods
 - Add `{Array,Group}MetadataOptions::[set_]metadata_convert_version` methods
 - Add `{Config,ArrayMetadataOptions}::[set_]include_zarrs_metadata` methods
 - Add `Array::set_dimension_names`
 - Add `storage::[Maybe]AsyncBytes`
 - Add `array::{convert_from_bytes_slice,convert_to_bytes_vec}`
 - Add `AdditionalField`
 - Add `AsyncToSyncStorageAdapter` and `AsyncToSyncBlockOn`
 - Add internal `fill_array_view_with_fill_value` function

### Changed
 - **Breaking**: Deprecate `{Array,Group,Node}::[async_]new` for `[async_]open`, and add `open_opt`
 - **Breaking**: `Array` store methods now take slices instead of `Vec`s
 - **Breaking**: Change various store methods to take `&Arc<TStorage>` instead of `&TStorage`
 - **Breaking**: Sync and async stores now consume and return `bytes::Bytes` instead of `Vec<u8>`
 - **Breaking**: `{Array,Group}::metadata()` now return references instead of values
 - **Breaking**: `AdditionalFields` is now an alias for `BTreeMap<String, AdditionalField>` instead of an opaque struct
 - **Breaking**: Move `[Async]ReadableStorageTraits::{size[_prefix]}` to `[Async]ListableStorageTraits` and add default implementation for `size`
 - Use `monostate` for `zarr_format`, `node_type`, and `must_understand` in unknown fields in array and group metadata
   - These fields must be be valid on deserialisation rather than array/group initialisation
   - **Breaking**: Remove associated field validation functions
 - Support `object_store` 0.9-0.10
 - **Breaking**: Support `opendal` 0.46-0.47, drop support for 0.45
 - Bump `rayon` to 1.10.0
 - Bump `itertools` to 0.13
 - Bump `reqwest` to 0.12
 - Bump `zip` to 2.1
 - Bump `blosc-src` to 0.3.4
   - Adds `snappy` codec support
 - Bump minimum supported `flate2` to 1.0.30 and `thiserror` to 1.0.61
 - Add default implementations for `[Async]ReadableStorageTraits::{get,get_partial_values}`
 - Use `futures::TryStreamExt::try_for_each_concurrent` instead of `FuturesUnordered` where appropriate
 - Move all metadata/configuration structures into the metadata module (non breaking with re-exports)
 - Rename `Metadata` to `MetadataV3`, an alias is retained
 - Improve various docs
 - **Breaking**: Add `MissingMetadata` to `GroupCreateError` enum
 - Change internal structure of various iterators to use `std::ops::Range` and remove redundant `length`
 - **Breaking**: `Indices::new_with_start_end` now takes a `range` rather than a `start` and `end`
 - `RecommendedConcurrency::new` takes `impl std::ops::RangeBounds<usize>` instead of `std::ops::Range`
 - **Breaking**: Move `array::MaybeBytes` to `storage::MaybeBytes`
 - **Breaking**: Move `storage::storage_adapter::ZipStorageAdapter[CreateError]` to `storage::storage_adapter::zip::`
 - The `{async,sync}_http_array_read` examples now demonstrate usage of `opendal` and `object_store` storage backends
 - Bump `pcodec` to 0.3
   - Adds support for `uint16`, `int16` and `float16` data types to the experimental `pcodec` codec
   - **Breaking**: The schema for `PcodecCodecConfigurationV1` has changed
 - Exclude integration tests and data from published package

### Removed
 - **Breaking**: Remove re-exports of public dependencies
 - **Breaking**: Remove `Array::set_include_zarrs_metadata`. Use `{Config,ArrayMetadataOptions}::set_include_zarrs_metadata`
 - **Breaking**: Remove `ArrayMetadataV2ToV3ConversionError::InvalidZarrFormat`
 - **Breaking**: Remove `{Array,Group}CreateError::{InvalidZarrFormat,InvalidNodeType}`

### Fixed
 - **Breaking**: Change `ZfpExpertParams` to `ZfpExpertConfiguration` replacing existing `ZfpExpertConfiguration`
   - The previous `ZfpExpertConfiguration` was incorrect and was identical to `ZfpFixedRateConfiguration`
 - Fix `FilesystemStore::list_prefix` with an empty prefix
 - Fix `storage::[async_]discover_nodes` and add tests

## [0.14.0] - 2024-05-16

### Removed
 - **Breaking**: Remove `store_locks` module, `[Async]ReadableWritableStorageTraits::mutex()`, and `new_with_locks` constructors from stores
   - `DefaultStoreLocks` could result in a deadlock
   - It is now the responsibility of zarrs consumers to ensure that:
     - `Array::store_chunk_subset` is not called concurrently on the same chunk
     - `Array::store_array_subset` is not called concurrently on regions sharing chunks
   - Chunk locking may be revisited in a future release

## [0.13.3] - 2024-05-16

*This release was yanked and changes reverted.*

## [0.13.2] - 2024-05-08

### Changed
 - Make the `bz2` and `pcodec` codecs public
 - The `"name"` of experimental codecs in array metadata now points to a URI to avoid potential future incompatibilities with other implementations
 - Improve docs of several experimental codecs

## [0.13.1] - 2024-05-06

### Added
 - Added the `array_sharded_ext::{ArrayShardedExt,ArrayShardedReadableExt}` extension traits for `Array` to simplify working with sharded arrays
   - Abstracts the chunk grid to an "inner chunk grid" to simplify inner chunk retrieval.
   - Shard indexes are cached in a `ArrayShardedReadableExtCache`
   - Retrieval and chunk grid methods have fallbacks for unsharded arrays. For example, an inner chunk in an unsharded array is just a chunk
   - Sync API only, `AsyncArrayShardedReadableExt` and `AsyncArrayShardedReadableExtCache` are planned for a future release
 - Added `ChunkGridTraits::chunks_subset()` with default implementation

### Changed
 - Allow float fill values to be created from int fill value metadata
 - Make `chunk_grid::{regular,rectangular}` public
 - Support 8 and 16 bit integer data types with zfp codec by promoting to 32 bit

### Fixed
 - Fix `compute_encoded_size()` for `BitroundCodec` incorrectly indicating various data types were unsupported
 - Fix a link in chunk grid docs
 - Fix incorrect minimum dependency versions and add CI check
 - Fix clippy `unexpected_cfgs` warning with recent nightly

## [0.13.0] - 2024-04-20

### Added
 - Add "experimental codec store metadata if encode only" option to global config
 - Add "store empty chunks" option to global config and `CodecOptions`
 - Add `ArrayMetadataOptions`
 - Add small example to `README.md` and crate root documentation
 - Add `uint8`/`int8` support to the bitround codec
 - Add `len()` and `is_empty()` methods to array subset iterator producers
 - Add `Array::chunk_origin()`

### Changed
 - **Breaking**: Bump MSRV to 1.75 (28 December, 2023)
 - Bump `pco` (pcodec) to 0.2.1
 - **Breaking**: Add `CodecTraits::create_metadata_opt()`
 - **Breaking**: Rename `data_type::IncompatibleFillValueErrorMetadataError` to `IncompatibleFillValueMetadataError`
 - Add a useful warning if the shard index references out-of-bounds bytes in a chunk encoded with the sharding codec
 - **Breaking**: Require `ndarray::Array` parameters in various async array methods to implement `Send`

### Fixed
 - Fix implementation of `from_chunkgrid_regular_configuration` macro leading to recursion
 - Fix arithmetic overflow possible with the bitround codec with integer data types
 - Address `todo!()`s in `retrieve_chunks_into_array_view_opt` methods

## [0.12.5] - 2024-03-17

### Added
 - Implement `TryFrom<&str>` for `{Array,Group}Metadata`

### Changed
 - Make `array::codec::array_to_bytes::bytes::{Endianness::is_native(),NATIVE_ENDIAN,reverse_endianness}` public

## [0.12.4] - 2024-03-09

### Fixed
 - Remove unnecessary copy in `OpendalStore::set`
 - Fixed `zfp` codec encode not truncating compressed data
 - `zfp` codec `compute_encoded_size()` now correctly outputs a bounded size instead of an unbounded size

## [0.12.3] - 2024-03-07

### Added
 - Implement `Deserialize` for `DataType`
   - A convenience for `zarrs` consumers. `ArrayMetadata` continues to use `Metadata` to parse unknown data types.
 - Add `{Array,Group}::{async_}erase_metadata()` and `storage::{async_}erase_metadata()`

### Fixed
 - Fixed various errors in storage docs
 - Blosc codec config allow deserialization with missing `typesize`/`shuffle`
 - Blosc codec encoding with `typesize` of 0 with shuffling

## [0.12.2] - 2024-02-26

### Added
 - Added "Getting Started" in root documentation

### Changed
 - Disabled `blosc` codec partial decoding pending a faster implementation

### Fixed
 - Remove an unnecessary allocation in `IndicesIterator`

## [0.12.1] - 2024-02-24

### Added
 - Add `byte_range::extract_byte_ranges_concat()`
 - Add `{Async}BytesPartialDecoderTraits::partial_decode_concat()` with default implementation
 - Add `ArrayCodecTraits::partial_decode_granularity()` with default implementation

### Changed
 - Cleanup "Implementation Status" and "Crate Features" in root documentation
 - Minor changes to docs

## [0.12.0] - 2024-02-22

### Highlights
 - This release targeted:
   - Improving performance and reducing memory usage
   - Increasing test coverage (82% from 66% in v0.11.6)
 - There are a number of breaking changes, the most impactful user facing changes are
   - `Array` `par_` variants have been removed and the default variants are now parallel instead of serial
   - `Array` `_opt` variants use new `CodecOptions` instead of `parallel: bool`
   - `ArraySubset` `iter_` methods have had the `iter_` prefix removed. Returned iterators now implement `into_iter()` and some also implement `into_par_iter()`
   - `Array::{set_}parallel_codecs` and `ArrayBuilder::parallel_codecs` have been removed. New methods supporting `CodecOptions` offer far more concurrency control
   - `DimensionName`s can now be created less verbosely. E.g. `array_builder.dimension_names(["y", "x"].into())`. Type inference will fail on old syntax like `.dimension_names(vec!["y".into(), "x".into()].into())`
   - `Array` store `_ndarray` variants now take any type implementing `Into<ndarray::Array<T, D>>` instead of `&ndarray::ArrayViewD<T>`.

### Added
#### Arrays
 - Add `array::concurrency::RecommendedConcurrency`
 - Add `array::ArrayView`
 - Add array `into_array_view` methods
   - `Array::{async_}retrieve_chunk{_subset}_into_array_view{_opt}`
   - `Array::{async_}retrieve_chunks_into_array_view{_opt}`
   - `Array::{async_}retrieve_array_subset_into_array_view{_opt}`
 - Add `Array::{async_}retrieve_chunk_if_exists{_elements,_ndarray}_{opt}`
 - Add `_opt` variants to various array store/retrieve methods
 - Add `Array::dimensionality()`
 - Add `Array::chunk_shape_usize()`

#### Codecs
 - Add `codec::CodecOptions{Builder}`
 - Add `ArrayCodecTraits::decode_into_array_view` with default implementation
 - Add `{Async}ArrayPartialDecoderTraits::partial_decode_into_array_view{_opt}` with default implementation
 - Add `TestUnbounded` codec for internal testing

#### Array Subset Iterators
 - Add `Contiguous{Linearised}IndicesIterator::contiguous_elements{_usize}()`
 - Implement `DoubleEndedIterator` for `{Indices,LinearisedIndices,ContiguousIndices,ContiguousLinearisedIndicesIterator}Iterator`
 - Add `ParIndicesIterator` and `ParChunksIterator`

#### Miscellaneous
 - Add `Default Codec Concurrent Target` and `Default Chunk Concurrency Minimum` global configuration options to `Config`
 - Add `{Async}ReadableWritableListableStorageTraits` and `{Async}ReadableWritableListableStorage`
 - Add `{Chunk,Array}Representation::shape_u64`
 - Implement `AsyncBytesPartialDecoderTraits` for `std::io::Cursor<{&[u8],Vec<u8>}>`
 - Implement `From<ChunkShape>` for `Vec<NonZeroU64>`
 - Add `ChunkShape::num_elements()`
 - Implement `From<String>` for `DimensionName`
 - Add `array::unsafe_cell_slice::UnsafeCellSlice::len()`
 - Add `{Array,Chunk}Representation::dimensionality()`
 - Add `ArraySubset::new_empty()` and `ArraySubset::is_empty()`
 - Add missing `IncompatibleArraySubsetAndShapeError::new()`
 - Add `--usage-log` argument to examples to use `UsageLog` storage transformer
 - Add more tests for `Array`, codecs, store locks, and more
 - Add `array_write_read_ndarray` example
 - Add `array::bytes_to_ndarray()` and make `array::elements_to_ndarray()` public
 - [#13](https://github.com/LDeakin/zarrs/pull/13) Add `node::Node::path()`, `metadata()`, and `children()` by [@lorenzocerrone]
 - [#13](https://github.com/LDeakin/zarrs/pull/13) Derive `Clone` for `node::Node` and `node::NodeMetadata` by [@lorenzocerrone]
 - Add `bytemuck` feature to the `half` dependency (public)

### Changed
#### Arrays
 - **Breaking**: `Array` `_opt` methods now use a `codec::CodecOptions` parameter instead of `parallel: bool`
 - **Behaviour change**: default variants without `_opt` are no longer serial but parallel by default
 - **Breaking**: `Array` store `_ndarray` variants now take any type implementing `Into<ndarray::Array<T, D>>` instead of `&ndarray::ArrayViewD<T>`
   - This is to reflect that these methods consume the underlying `Vec` in the ndarray
   - It also removes the constraint that arrays have a dynamic dimension

#### Codecs
 - **Breaking**: remove `par_` variants and many `_opt` variants in favor of a single method with a `codec::CodecOptions` parameter
   - `partial_decode` and `partial_decode_opt` remain
   - **Behaviour change**: `partial_decode` is no longer serial but parallel by default
 - **Breaking**: add `{ArrayCodecTraits,BytesToBytesCodecTraits}::recommended_concurrency()`
 - **Breaking**: add `ArrayPartialDecoderTraits::element_size()`

#### Array Subset Iterators
 - **Breaking**: `ArraySubset::iter_` methods no longer have an `iter_` prefix and return structures implementing `IntoIterator` including
   - `Indices`, `LinearisedIndices`, `ContiguousIndices`, `ContiguousLinearisedIndices`, `Chunks`
   - `Indices` and `Chunks` also implement `IntoParallelIter`
 - Array subset iterators are moved into public `array_subset::iterators` and no longer in the `array_subset` namespace

### Storage
 - **Breaking**: Storage transformers must be `Arc` wrapped as `StorageTransformerExtension` trait methods now take `self: Arc<Self>`
 - **Breaking**: `Group` and `Array` methods generic on storage now require the storage have a `'static` lifetime
 - Removed lifetimes from `{Async}{Readable,Writable,ReadableWritable,Listable,ReadableListable}Storage`

#### Miscellaneous
 - **Breaking**: `ArrayBuilder::dimension_names()` generalised to accept `Option<I>` where `I: IntoIterator<Item = D>` and `D: Into<DimensionName>`
   - Can now write `builder.dimension_names(["y", "x"].into())` instead of `builder.dimension_names(vec!["y".into(), "x".into()].into())`
 - **Breaking**: Remove `Array::{set_}parallel_codecs` and `ArrayBuilder::parallel_codecs`
 - **Breaking**: Add `ChunkGridTraits::chunk_shape_u64{_unchecked}` to `ChunkGridTraits`
 - **Breaking**: Add `create{_async}_readable_writable_listable_transformer` to `StorageTransformerExtension` trait
 - **Breaking**: Rename `IncompatibleArrayShapeError` to `IncompatibleArraySubsetAndShapeError`
 - **Breaking**: Use `IncompatibleArraySubsetAndShapeError` in `ArrayStoreBytesError::InvalidArrayShape`
 - **Breaking**: Add `ArrayError::InvalidDataShape`
 - Add a fast path to `Array::retrieve_chunk_subset{_opt}` if the entire chunk is requested
 - `DimensionName::new()` generalised to accept a name implementing `Into<String>`
 - Cleanup uninitialised `Vec` handling
 - Dependency bumps
   - `crc32` (private) to [0.6.5](https://github.com/zowens/crc32c/releases/tag/v0.6.5) to fix nightly build
   - `opendal` (public) to [0.45](https://github.com/apache/opendal/releases/v0.45.0)
 - Make `UnsafeCellSlice` public

### Removed
 - **Breaking**: Remove `InvalidArraySubsetError` and `ArrayExtractElementsError`
 - **Breaking**: Remove non-default store lock constructors
 - **Breaking**: Remove unused `storage::store::{Readable,Writable,ReadableWritable,Listable}Store`

### Fixed
 - **Breaking**: `ArraySubset::end_inc` now returns an `Option`, which is `None` for an empty array subset
 - `Array::retrieve_array_subset` and variants now correctly return the fill value if the array subset references out-of-bounds elements
 - Add missing input validation to some `partial_decode` methods
 - Validate `ndarray` array shape in `{async_}store_{chunk,chunks}_ndarray{_opt}`
 - Fixed transpose partial decoder and its test, elements were not being correctly transposed
 - Minor docs fixes

## [0.11.6] - 2024-02-06

### Added
 - Add a global configuration `config::Config` accessible via `config::{get_config,get_config_mut}`
   - Currently it exposes a single configuration option: `validate_checksums` (default: `true`)
 - Document correctness issues with past versions and how to correct errant arrays in crate root

## [0.11.5] - 2024-02-05

### Fixed
 - **Major bug** Fixed the `crc32c` codec so it uses `CRC32C` rather than `CRC32`
   - All arrays written prior to this release that use the `crc32c` codec are not correct
 - Fixed the `crc32c` codec reserving more memory than necessary

## [0.11.4] - 2024-02-05

### Added
 - Add `codecov` support to CI

### Fixed
  - Fixed a regression introduced in v0.11.2 ([89fc63f](https://github.com/LDeakin/zarrs/commit/89fc63fa318cfd780e85fec6f9506ca65336a2c3)) where codecs with an empty configuration would serialise as a string rather than a struct with a `name` field, which goes against the zarr spec
    - Fixes the `codec_bytes_configuration_none` test and adds `codec_crc32c_configuration_none` test

## [0.11.3] - 2024-01-31

### Added
 - Added support for [miri](https://github.com/rust-lang/miri) testing and accompanying notes in `BUILD.md`

### Changed
 - Make `IDENTIFIER` public for codecs, chunk key encodings, and chunk grids

### Fixed
 - Fix formatting of `pcodec` feature in `lib.rs` docs
 - Remove `println!` in `PcodecCodec`
 - Fixed `FillValue::equals_all` with unaligned inputs

## [0.11.2] - 2024-01-30

### Added
 - Added experimental `bz2` (bzip2) codec behind `bz2` feature
 - Added experimental `pcodec` codec behind `pcodec` feature

### Changed
 - docs: clarify that `bitround` and `zfp` codec configurations are draft

### Fixed
 - Do not serialise `configuration` in `Metadata` if is empty
 - Do not serialise `endian` in `BytesCodecConfigurationV1` if it is none

## [0.11.1] - 2024-01-29

### Fixed
 - Fixed build with `bitround` or `zfp` features without `async` feature

## [0.11.0] - 2024-01-26

### Highlights
 - This release targeted
   - Improving documentation
   - Increasing coverage and correctness (line coverage increased from 70.66% to 78.46% since `0.10.0`)
   - Consolidating and improving errors and their messages
 - Major breaking changes
   - `Array` `retrieve_` methods now return `Vec<u8>`/`Vec<T>` instead of `Box<[u8]>`/`Box<[T]>`
   - Added `ChunkShape` (which wraps `Vec<NonZeroU64>`) and added `ChunkRepresentation`
     - Chunks can no longer have any zero dimensions
     - Creating an array now requires specifying a chunk shape like `vec![1, 2, 3].try_into()?` instead of `vec![1, 2, 3].into()`

### Added
 - Tests for `ByteRange`, `BytesRepresentation`, `StorePrefix`, `StoreKey`, `ArrayBuilder`, `ArraySubset`, `GroupBuilder`, `Group`, `NodeName`, `NodePath`, `Node`, `AdditionalFields`, `Metadata`, `FillValue`, `Group`, `Metadata`
 - `array_subset::IncompatibleStartEndIndicesError`
 - Add `array::transmute_from_bytes_vec`
 - Re-export public dependencies at the crate root: `bytes`, `bytemuck`, `dyn_clone`, `serde_json`, `ndarray`, `object_store`, and `opendal`
 - Implement `Display` for `ByteRange`, `StoreKeyRange`, `NodeName`
 - Add `HexString::new`
 - Add `PluginMetadataInvalidError`

### Changed
 - **Breaking**: `Array` `retrieve_` methods now return `Vec<u8>`/`Vec<T>` instead of `Box<[u8]>`/`Box<[T]>`
   - This avoids potential internal reallocations
 - **Breaking**: `StoreKey::parent` now returns `StorePrefix` instead of `Option<StorePrefix>`
 - **Breaking**: `ZipStorageAdapter::{new,new_with_path}` now take a `StoreKey`
 - **Breaking**: `ArraySubset::new_with_start_end_{inc,exc}` now return `IncompatibleStartEndIndicesError` instead of `IncompatibleDimensionalityError`
   - It is now an error if any element of `end` is less than `start`
 - Remove `#[must_use]` from `GroupBuilder::{attributes,additional_fields}`
 - **Breaking**: Rename `Node::new_with_store` to `Node::new`, and `Node::new` to `Node::new_with_metadata` for consistency with `Array`/`Group`
 - Use `serde_json` `float_roundtrip` feature
 - **Breaking**: Use `bytemuck` instead of `safe_transmute`
   - Array methods now have `<T: bytemuck::Pod + ..>` instead of `<T: safe_transmute::TriviallyTransmutable + ..>`
 - **Breaking**: Rename `array::safe_transmute_to_bytes_vec` to `array::transmute_to_bytes_vec`
 - **Breaking**: Make `zfp` a private dependency by changing `Zfp{Bitstream,Field,Stream}` from `pub` to `pub(super)`
 - **Breaking**: Make `zip` a private dependency by not exposing `ZipError` in `ZipStorageAdapterCreateError`
 - Refine `UsageLogStorageTransformer` outputs and add docs
 - Improve `PerformanceMetricsStorageTransformer` docs
 - **Breaking**: `InvalidByteRangeError` now holds a `ByteRange` and bytes length and returns a more informative error message
 - **Breaking**: Remove `StorageError::InvalidJSON` and add `StorageError::InvalidMetadata`
   - `InvalidMetadata` additionally holds a `StoreKey` for more informative error messages
 - More informative `Metadata` deserialisation error message with an invalid configuration
 - **Breaking**: `PluginCreateError::Other` changed to unit struct and added `PluginCreateError::from<{String,&str}>`
 - `PluginCreateError::Unsupported` now includes a `plugin_type` field for more informative error messages
 - Add `array::ChunkShape` wrapping `Vec<NonZeroU64>` and `array::ChunkRepresentation` which is essentially `ArrayRepresentation` with a `NonZeroU64` shape
   - **Breaking**: Relevant codec and partial decoder methods now use `ChunkRepresentation` instead of `ArrayRepresentation`
   - **Breaking**: Relevant chunk grid methods now use `ChunkShape` instead of `ArrayShape`
   - **Breaking**: Relevant array methods now use `ChunkShape` instead of `ArrayShape`

### Removed
 - **Breaking**: Remove `StorePrefixError::new`, deprecated since `v0.7.3`
 - **Breaking**: Remove `ArraySubset::{in_subset,in_subset_unchecked}`, deprecated since `v0.7.2`
 - **Breaking**: Remove `impl From<&StorePrefix> for NodeName`, unused and not useful
 - **Breaking**: Remove `NodeCreateError::Metadata`
   - `NodeCreateError::StorageError` with `StorageError::InvalidMetadata` is used instead
 - **Breaking**: Remove `{ArrayCreateError,GroupCreateError}::MetadataDeserializationError`
   - `{ArrayCreateError,GroupCreateError}::StorageError` with `StorageError::InvalidMetadata` is used instead
 - **Breaking**: Remove `GroupCreateError::Metadata` as it was unused
 - **Breaking**: Remove `PluginCreateError::ConfigurationInvalidError`

### Fixed
 - Disallow an empty string for a `StoreKey`
 - `ArrayBuilder` now validates additional fields
 - `FillValue::equals_all` incorrect behaviour with a `FillValue` with size not equal to 1, 2, 4, 8, or 16 bytes.
 - Fix `NodePath` display output
 - Fix handling of non-standard `NaN` values for `f16` and `bf16`
 - Fix potential missed error in `Metadata::to_configuration`

## [0.10.0] - 2024-01-17

### Changed
 - Bump `opendal` to 0.44
 - Bump `object_store` to 0.9
 - **Breaking** `async_store_chunk` and `AsyncWritableStorageTraits::set` now take `bytes::Bytes`
   - `bytes::Bytes` are used by both supported async stores (`object_store` and `opendal`), and this avoids a copy

### Fixed
 - Various clippy warnings

## [0.9.0] - 2024-01-03

### Highlights
 - New `Array` methods to store/retrieve/erase multiple chunks
 - Many `Array` internal revisions and removal of some unnecessary methods

### Added
 - Reexport `safe_transmute::TriviallyTransmutable` as `array::TriviallyTransmutable`
 - Add `Array::chunks_subset{_bounded}`
 - Add `store_chunks`, `retrieve_chunks`, `erase_chunks` and variants to `Array`

### Changed
 - Use macros to reduce common code patterns in `Array`
 - Separate `Array` methods into separate files for each storage trait
 - **Breaking**: Remove `_opt` and `par_` variants of `async_retrieve_array_subset` and `async_store_array_subset` (including `_elements` and `_ndarray` variants)
 - Revise `array_write_read` and `async_array_write_read` examples
 - **Breaking**: Storage `erase`/`erase_values`/`erase_prefix` methods and `Array::erase_chunk` now return `()` instead of `bool` and succeed irrespective of the whether the key/prefix exists

## [0.8.0] - 2023-12-26

### Highlights
 - Feature changes:
   - Added: `object_store` and `opendal` with generalised support for stores from these crates
   - Removed: `s3`, `gcp`, and `azure` (use `object_store` or `opendal` instead)
   - Changed: `http` and `zip` are no longer default features
 - `ReadableStorageTraits` is no longer a supertrait of `WritableStorageTraits`
 - Moved chunk locking from `Array` into stores
 - Improved documentation and code coverage

### Added
 - Added `ReadableWritableStorage` and `ReadableWritableStore` and async variants
 - Added `{async_}store_set_partial_values`
 - **Breaking** Added `create_readable_writable_transformer` to `StorageTransformerExtension` trait
 - Added `storage::store_lock` module
   - Adds generic `StoreLocks`, `StoreKeyMutex`, and `StoreKeyMutexGuard` with associated traits and async variants
   - Includes `DefaultStoreLocks` and `DisabledStoreLocks` implementations
 - Readable and writable stores include a `new_with_locks` method to choose the store lock implementation
 - Added `ArraySubset::new_with_ranges`
 - Added `ByteRange::offset`
 - Added `object_store` feature with `AsyncObjectStore` store (wraps `object_store::ObjectStore`)
   - **Breaking** Removes the explicit `object_store`-based stores (e.g. `AsyncAmazonS3Store`, `AsyncHTTPStore`)
   - **Breaking** Removes the `object_store_impl` macro
   - **Breaking** Removes the `s3`, `gcp`, and `azure` crate features
 - Added `opendal` feature
   - `OpendalStore` store (wraps `opendal::BlockingOperator`)
   - `AsyncOpendalStore` store (wraps `opendal::Operator`)

### Changed
 - **Breaking**  `ReadableStorageTraits` is no longer a supertrait of `WritableStorageTraits`
   - `WritableStorage` is no longer implicitly readable. Use `ReadableWritableStorage`
 - **Breaking**: `{Async}WritableStorageTraits::set_partial_values()` no longer include default implementations
   - Use new `{async_}store_set_partial_values` utility functions instead
 - Add `#[must_use]` to `Array::builder`, `Array::chunk_grid_shape`, and `ArrayBuilder::from_array`
 - **Breaking** Remove `http` and `zip` from default features
 - Locking functionality for arrays is moved into stores
 - Improved `Array` documentation
 - Add store testing utility functions for unified store testing
 - Make various `Array` methods with `parallel` parameter `pub`
 - Remove `#[doc(hidden)]` from various functions which are `unsafe` and primarily intended for internal use
 - **Breaking** Bump minimum supported rust version (MSRV) to `1.71` (13 July, 2023)

### Fixed
 - Fixed `MemoryStore::get_partial_values_key` if given an invalid byte range, now returns `InvalidByteRangeError` instead of panicking

## [0.7.3] - 2023-12-22

### Added
 - Add `From<ChunkKeyEncodingTraits>` for `ChunkKeyEncoding`
 - Add chunk key encoding tests

### Changed
 - Revise code coverage section in `BUILD.md` to use `cargo-llvm-cov`
 - Increased code coverage in some modules
 - Add `--all-features` to clippy usage in `BUILD.md` and `ci.yml`

### Fixed
 - Fixed chunk key encoding for 0 dimensional arrays with `default` and `v2` encoding
 - Fixed various clippy warnings

## [0.7.2] - 2023-12-17

### Added
 - `ArraySubset::{extract_elements/extract_elements_unchecked}` and `ArrayExtractElementsError`

### Changed
 - Add `ArraySubset::{overlap,overlap_unchecked}` and `ArraySubset::{relative_to,relative_to_unchecked}`
   - These replace `ArraySubset::{in_subset,in_subset_unchecked}`, which are now deprecated
 - Add `From<String>` for `StorePrefixError` and deprecate `StorePrefixError::new`

### Fixed
 - Fix `cargo test` with `async` crate feature disabled

## [0.7.1] - 2023-12-11

### Fixed
 - Fix use of `impl_trait_projections` in `{Array/Bytes}PartialDecoderCache`, which was only stabilised in Rust 1.74

## [0.7.0] - 2023-12-05

### Highlights
 - Experimental `async` feature: Support async stores and array/group operations
   - See `async_array_write_read` and `async_http_array_read` examples
 - Experimental `s3`/`gcp`/`azure` features for experimental async Amazon S3/Google Cloud Storage/Microsoft Azure Blob Storage stores

### Added
 - Add `storage_async` module with asynchronous storage traits: `Async{Readable,Writable,Listable,ReadableListable}StorageTraits`
  - Implemented for `StorageHandle`
 - Add async filesystem/http/memory stores in `storage::store::async` module and a wrapper for any store provided by the [`object_store`](https://docs.rs/object_store/latest/object_store/) crate
 - Add async support to zarr `Group` and `Array`
 - Add `Async{Readable,Writable,Listable,ReadableListable}Storage`
 - Add `StorageTransformerExtension::create_async_{readable,writable,listable,readable_listable}_transformer`
 - Add `Node::async_new_with_store` and implement `storage::async_get_child_nodes`
 - Add `async_array_write_read` and `async_http_array_read` examples
 - Add experimental `async` feature (disabled by default)
 - Add experimental async `Amazon S3`, `Google Cloud`, `Microsoft Azure` stores (untested)

### Changed
 - Bump itertools to `0.12` and zstd to `0.13`
 - Set minimum supported rust version (MSRV) to `1.70` (1 June, 2023)
   - Required by `half` since `2.3.1` (26 June, 2023)
 - Make `StoreKeyRange` and `StoreKeyStartValue` clonable
 - **Breaking**: Remove `ReadableWritableStorageTraits`, `ReadableWritableStorage`, `ReadableWritableStore`, and `StorageTransformerExtension::create_readable_writable_transformer`
   - These were redundant because `WritableStorageTraits` requires `ReadableStorageTraits` since 6e69a4d
 - Move sync stores to `storage::store::sync`
 - Move sync storage traits to `storage_sync.rs`
 - Move array sync storage trait impls into `array_sync.rs`
 - Use `required-features` for examples

## [0.6.0] - 2023-11-16

### Highlights
 - Revisions for recent updates to the Zarr V3 specification (e.g. sharding `index_location` and removal of `"order": "C"/"F"` from transpose codec)
 - API changes to improve usability
 - Performance improvements and a few bug fixes
 - Experimental `zfp` and `bitround` codecs

### Added
 - **Breaking**: Added `UnsupportedDataTypeError`
 - **Breaking**: Added `CodecError::UnsupportedDataType`
 - Added `array_subset::IncompatibleArrayShapeError`
 - Added `array_subset::iter_linearised_indices_unchecked`
 - Added parallel encoding/decoding to tests
 - Added `array_subset::ArrayStoreBytesError`, `store_bytes`, and `store_bytes_unchecked`
 - Added experimental `zfp` codec implementation behind `zfp` feature flag (disabled by default)
 - Added experimental `bitround` codec implementation behind `bitround` feature flag (disabled by default)
   - This is similar to [numcodecs BitRound](https://numcodecs.readthedocs.io/en/stable/bitround.html#numcodecs.bitround.BitRound), but it supports rounding integers from the most significant set bit
 - Added `ShardingCodecBuilder`
 - Added `ReadableListableStorage`, `ReadableListableStorageTraits`, `StorageTransformerExtension::create_readable_listable_transformer`
 - Added `ByteRange::to_range()` and `to_range_usize()`
 - Added `StoreKeyStartValue::end()`
 - Added default implementation for `WritableStorageTraits::set_partial_values`
    - `WritableStorageTraits` now requires `ReadableStorageTraits`
 - Added `From<&[u8]>` for `FillValue`
 - Added `FillValue::all_equal` and fill value benchmark
    - Implements a much faster fill value test
 - Added `Array::chunk_grid_shape`/`chunk_subset`
 - Added `par_` variants for the `store_array_subset`/`retrieve_array_subset` variants in `Array`, which can encode/decode multiple chunks in parallel
 - Added `ArraySubset::bound` and `Array::chunk_subset_bounded`
 - Added methods to `CodecChain` to retrieve underlying codecs
 - Added `Array::builder()` and `ArrayBuilder::from_array()`
 - Added more `ArrayBuilder` modifiers and made internals public
 - Added a fast path to `Array::retrieve_array_subset` methods if the array subset matches a chunk
 - Added `array::{ZARR_NAN_F64,ZARR_NAN_F32,ZARR_NAN_F16,ZARR_NAN_BF16}` which match the zarr nan bit representation on all implementations
 - Added `size_usize()` to `ArrayRepresentation`
 - Add generic implementations of storage supertraits (`ReadableWritableStorageTraits` and `ReadableListableStorageTraits`)
 - Add `size_prefix()` to stores

### Changed
 - **Breaking**: `array::data_type::DataType` is now marked `#[non_exhaustive]`
 - **Breaking**: Promote the `r*` (raw bits), `float16` and `bfloat16` data types to standard data types in `array::data_type::DataType`, rather than extension data types
   - **Breaking**: Remove the crate features: `raw_bits`, `float16`, `bfloat16`
   - **Breaking**: Removes `array::data_type::RawBitsDataType/Bfloat16DataType/Float16DataType`
   - **Breaking**: `half` is now a required dependency
 - **Breaking**: Rename `TransposeCodec::new` to `new_with_configuration`
 - **Breaking**: Array subset methods dependent on an `array_shape` now use the `IncompatibleArrayShapeError` error type instead of `IncompatibleDimensionalityError`
 - **Breaking**: Various array subset iterators now have validated `new` and unvalidated `new_unchecked` constructors
 - Blosc codec: disable parallel encoding/decoding for small inputs/outputs
 - Bytes codec: optimise implementation
 - **Breaking**: `ArrayToArrayCodecTraits::compute_encoded_size` and `ArrayToBytesCodecTraits::compute_encoded_size` can now return a `CodecError`
 - `ArrayBuilder::build()` and `GroupBuilder::build` now accept unsized storage
 - **Breaking**: `StoragePartialDecoder` now takes a `ReadableStorage` input
 - `sharded_array_write_read` example now prints storage operations and demonstrates retrieving inner chunks directly from a partial decoder
 - the zarrs version and a link to the source code is now written to the `_zarrs` attribute in array metadata, this can be disabled with `set_include_zarrs_metadata(false)`
 - **Breaking**: Rename `FillValueMetadata::Uint` to `UInt` for consistency with the `DataType::UInt` variants.
 - `StorePrefix`, `StoreKey`, `NodeName` `new` methods are now `: impl Into<String>`
 - **Breaking**: `ArrayBuilder::dimension_names` now takes an `Option` input, matching the output of `Array::dimension_names`
 - **Breaking**: `ArrayError::InvalidChunkGridIndicesError` now holds array indices directly, not a `chunk_grid::InvalidArrayIndicesError`
 - **Breaking**: `Array::chunk_array_representation` now returns `ArrayError` instead of `InvalidChunkGridIndicesError` and the `array_shape` parameter is removed
 - **Breaking**: `Array::chunks_in_array_subset` now returns `IncompatibleDimensionalityError` instead of `ArrayError`
 - **Breaking**: `ArraySubset::new_with_start_end_inc`/`new_with_start_end_exc` now take `end: ArrayIndices` instead of `end: &[u64]
 - **Breaking**: Move `array_subset::validate_array_subset` to `ArraySubset::inbounds`
 - Allow out-of-bounds `Array::store_array_subset` and `Array::retrieve_array_subset`
    - retrieved out-of-bounds elements are populated with the fill value
 - Derive `Clone` for `StorageTransformerChain`
 - **Breaking**: `ArrayBuilder::storage_transformers` use `StorageTransformerChain`
 - **Breaking**: change `ArrayError::InvalidFillValue` to `InvalidFillValueMetadata` and add a new `InvalidFillValue`
 - **Breaking**: The transpose codec order configuration parameter no longer supports the constants "C" or "F" and must instead always be specified as an explicit permutation [zarr-developers/zarr-specs #264](https://github.com/zarr-developers/zarr-specs/pull/264)
   - Removes `TransposeOrderImpl`
   - `TransposeOrder` is now validated on creation/deserialisation and `TransposeCodec::new` no longer returns a `Result`
 - **Breaking**: Change `HexString::as_bytes()` to `as_be_bytes()`
 - Support `index_location` for sharding codec
 - Optimise `unravel_index`
 - **Breaking**: Array subset iterator changes
   - Simplify the implementations
   - Remove `next` inputs
   - Make constructors consistent, remove `inner` in constructors
   - Add `size_hint` to all iterators, implement `ExactSizeIterator`/`FusedIterator`
 - **Major breaking**: Output boxed slices `Box<[..]>` from array retrieve methods instead of `Vec<..>`
 - **Major breaking**: Input `Vec<..>` instead of `&[..]` to array store methods
   - Supports some perf improvements
 - **Breaking**: Change `BytesRepresentation` enum from `KnownSize(u64)`/`VariableSize` to `FixedSize(u64)`/`BoundedSize(u64)`/`UnboundedSize`
 - Preallocate sharding codec encoded output when the encoded representation has a fixed or bounded size
 - Add `par_encode` for `zstd` codec
 - **Breaking**: Codecs now must implement `encode_opt`, `decode_opt`, and `partial_decoder_opt`
 - **Breaking**: Partial decoders now must implement `partial_decode_opt` and the `decoded_representation` is now supplied on creation, rather than when calling `partial_decode`/`partial_decode_par`/`partial_decode_opt`
 - Sharding partial decoder now decodes inner chunks in full rather than partially decoding them, this is much faster with some codecs (e.g. blosc)
    - In future, this will probably become configurable
 - Moved `storage/store/{key.rs,prefix.rs}` to `storage/{store_key.rs,store_prefix.rs}`

### Fixed
 - Bytes codec handling of complex and raw bits data types
 - Additional debug assertions to validate input in array subset `_unchecked` functions
 - **Breaking**: `array_subset::iter_linearised_indices` now returns a `Result<_, IncompatibleArrayShapeError>`, previously it could not fail even if the `array_shape` did not enclose the array subset
 - The `array_subset_iter_contiguous_indices3` test was incorrect as the array shape was invalid for the array subset
 - `ArraySubset::extract_bytes` now reserves the appropriate amount of memory
 - Sharding codec performance optimisations
 - `FilesystemStore::erase_prefix` now correctly removes non-empty directories
 - **Breaking**: `ArrayBuilder::storage_transformers` remove `#[must_use]`
 - Validate data type and fill value compatibility in `ArrayBuilder`
 - Handling of `"NaN"` fill values, they are now guaranteed to match the byte representation specified in the zarr v3 spec
 - Add a fast path to array retrieve methods which avoids a copy
 - Optimise sharding codec decode by removing initial population by fill value
 - Include checksum with `zstd` codec if enabled, previously this did nothing

### Removed
 - **Breaking**: Disabled data type extensions `array::data_type::DataType::Extension`.
 - **Breaking**: Remove `StoreExtension` traits
 - **Breaking**: Remove `chunk_grid::InvalidArrayIndicesError`/`ChunkGridShapeError`
 - **Breaking**: Remove `ArrayError::InvalidArrayIndicesError`

## [0.5.1] - 2023-10-10

### Added
 - Tests for `DataType::fill_value_from_metadata`
 - A paragraph on concurrency in the `Array` docs

### Changed
 - Fix some docs typos

### Fixed
 - `FillValueMetadata::try_as_uint/int` can both now handle `FillValueMetadata::Uint/Int`
 - `Array::store_chunk` now erases empty chunks
 - Fixed a race in `Array::store_chunk_subset` and add a fast path if the subset spans the whole chunk
 - Fix complex number handling in `DataType::fill_value_from_metadata`
 - Fix byte arrays being interpreted as complex number fill value metadata

## [0.5.0] - 2023-10-08

### Added
 - `MaybeBytes` an alias for `Option<Vec<u8>>`
   - When a value is read from the store but the key is not found, the returned value is now `None` instead of an error indicating a missing key
 - Add `storage::erase_chunk` and `Array::erase_chunk`
   - The `array_write_read` example is updated to demonstrate `erase_chunk`
 - Add `TryFrom::<&str>` for `Metadata` and `FillValueMetadata`
 - Add `chunk_key_encoding` and `chunk_key_encoding_default_separator` to `ArrayBuilder`
 - Add `TryFrom<char>` for `ChunkKeySeparator`
 - Add `ArraySubset::new_with_start_end_inc/new_with_start_end_exc`
 - Add `codec::extract_byte_ranges_read` utility function to read byte ranges from a `Read` source which does not support `Seek`

### Changed

 - **Breaking**: Remove `StorageError::KeyNotFound` in favour of returning `MaybeBytes`
 - **Breaking**: Add `StorageError::UnknownKeySize` if a method requires a known key size, but the key size cannot be determined
 - **Breaking**: Add `ArrayCreateError::MissingMetadata` if attempting to create an array in a store without specifying metadata, and the metadata does not exist
 - **Breaking**: `UsageLogStorageTransformer` now takes a prefix function rather than a string
   - The `http_array_read` example now logs store requests to stdout using `UsageLogStorageTransformer`
 - **Breaking**: `WritableStorageTraits::erase/erase_values/erase_prefix` return a boolean indicating if they actually deleted something
 - **Breaking**: Add `ReadableStorageTraits::get_partial_values_key` which reads byte ranges for a store key
 - **Breaking**: Changed `data_type::try_create_data_type` to `DataType::from_metadata`
 - **Breaking**: Changed `try_create_codec` to `Codec::from_metadata`
 - Make `ArrayBuilder` and `GroupBuilder` non-consuming
 - Add a fast-path to `Array::store_array_subset` if the array subset matches a chunk subset
 - **Breaking**: Make `ChunkKeyEncoding` a newtype.
   - **Breaking**: Changed `try_create_chunk_key_encoding` to `ChunkKeyEncoding::from_metadata`.
 - **Breaking**: Make `ChunkGrid` a newtype.
   - **Breaking**: Changed `try_create_chunk_grid` to `ChunkGrid::from_metadata`.
 - **Breaking**: Rename `StorageTransformerChain::new_with_metadatas` to `from_metadata`
 - **Breaking**: Rename `CodecChain::new_with_metadatas` to `from_metadata`
 - **Breaking**: Rename `DataTypeExtension::try_create_fill_value` to `fill_value_from_metadata`
 - **Breaking**: Rename `codec::extract_byte_ranges_rs` to `extract_byte_ranges_read_seek`

### Fixed

 - `BytesCodec` now defaults to native endian encoding as opposed to no encoding (only valid for 8 bit data types).
 - `storage::get_child_nodes` and `Node::new_with_store` now correctly propagate storage errors instead of treating all errors as missing metadata
 - `Group::new` now handles an implicit group (with a missing `zarr.json`)
 - `ZipStore` handle missing files
 - `ZipStore` no longer reads an internal file multiple times when extracting multiple byte ranges
 - `HTTPStore` improve error handling, check status codes

## [0.4.2] - 2023-10-06

### Added

 - Add `From<&str>` and `From<String>` for `Other` variants of `CodecError`, `StorageError`, `ChunkGridShapeError`, `StorePluginCreateError`

### Changed

 - Support parallel encoding, parallel decoding, and partial decoding with the `blosc` codec
   - Previously the blosc codec would read the whole chunk when partial decoding
 - `HTTPStore` range requests are now batched by default

### Fixed

 - Fixed `retrieve_chunk_subset` returning fill values on any `StorageError` instead of just `StorageError::KeyNotFound`

## [0.4.1] - 2023-10-04

### Added
 - Add `StorageHandle`, a clonable handle to borrowed unsized storage

### Changed
 - Support unsized storage (`TStorage: ?Sized` everywhere)

## [0.4.0] - 2023-10-04

### Added
 - Readable and listable `ZipStorageAdapter` behind `zip` feature
 - Readable `HTTPStore` behind `http` feature
 - Add `StorageValueIO`, a `std::io::Read` interface to a storage value.
 - Add `zip_array_write_read` and `http_array_read` examples

### Changed
 - Relax some dependency minimum versions
 - Add `size_hint()` to some array subset iterators
 - **Breaking**: Fix `LinearisedIndicesIterator` to use array shape instead of subset shape
   - `LinearisedIndicesIterator::new` and `ArraySubset::iter_linearised_indices` now require `array_shape` parameter
 - **Breaking**: Array subset shape no longer needs to be evenly divisible by chunk shape when creating a chunk iterator
   - Removes `ChunksIteratorError`
 - Add array subset iterator tests
 - **Breaking**: Remove unvalidated `from(String)` for store key/prefix
 - Validate that store prefixes and keys do not start with `/`
 - **Breaking**: Add `StorageError::Other` and `StorageError::Unsupported` variants
 - **Breaking** `FilesystemStore` now accepts a file and does not create directory on creation
   - adds `FilesystemStoreCreateError:InvalidBasePath` and removes `FilesystemStoreCreateError:InvalidBaseDirectory/ExistingFile`
 - **Breaking**: `ReadableStorageTraits::size()` to `u64` from `usize`
 - **Breaking**: Add `ReadableStorageTraits::size_key()`
 - Storage and store traits no longer require `Debug`
 - Add a default implementation for `WritableStorageTraits::erase_values`
 - Make array/group explicitly store `Arc<TStorage>`
 - `StorageTransformerChain` now only accepts `Arc` storage.
 - **Breaking**: Various group methods are now `#[must_use]`
 - Change `NodePath` internal representation to `PathBuf`
 - Remove unneeded '/' prefix strip in `StorePrefix`
 - **Breaking**: Remove storage trait implementations for `Arc<TStorage>`, now must explicitly deref
 - Implement `Eq` and `PartialEq` for `DataType`
 - **Breaking**: Use `u64` instead of `usize` for byte ranges/array index/shape etc. This makes it possible to index into larger arrays on 32-bit systems.

### Fixed
 - Fix store prefix to node path conversion and vice versa
 - Fix `StorePrefix::parent()` so it outputs a valid `StorePrefix`
 - Fix `StoreKey::parent()` for top level keys, e.g `"a"` now has parent prefix `"/"` instead of `None`
 - Print root node with `Node::hierarchy_tree`

## [0.3.0] - 2023-09-27

### Added
 - Add `CHANGELOG.md`

### Changed
 - Require the `ndarray` *feature* for examples
 - Remove the `ndarray` dev dependency
 - Remove the `ndarray` dependency for the `sharding` feature
 - Replace deprecated `tempdir` with `tempfile` for tests
 - **Breaking**: Change `ByteRange` enum to have `FromStart` and `FromEnd` variants
 - Substitute `blosc` dependency for `blosc-src` which builds blosc from source
 - **Breaking**: Rename `compression` field to `cname` in `BloscCodecConfigurationV1` for consistency with the zarr spec

## [0.2.0] - 2023-09-25

### Added
 - Initial public release

[unreleased]: https://github.com/zarrs/zarrs/compare/zarrs-v0.21.2...HEAD
[0.21.2]: https://github.com/LDeakin/zarrs/releases/tag/zarrs-v0.21.2
[0.21.1]: https://github.com/LDeakin/zarrs/releases/tag/zarrs-v0.21.1
[0.21.0]: https://github.com/LDeakin/zarrs/releases/tag/zarrs-v0.21.0
[0.20.1]: https://github.com/LDeakin/zarrs/releases/tag/zarrs-v0.20.1
[0.20.0]: https://github.com/LDeakin/zarrs/releases/tag/zarrs-v0.20.0
[0.20.0-beta.2]: https://github.com/LDeakin/zarrs/releases/tag/zarrs-v0.20.0-beta.2
[0.20.0-beta.1]: https://github.com/LDeakin/zarrs/releases/tag/zarrs-v0.20.0-beta.1
[0.20.0-beta.0]: https://github.com/LDeakin/zarrs/releases/tag/zarrs-v0.20.0-beta.0
[0.19.2]: https://github.com/LDeakin/zarrs/releases/tag/zarrs-v0.19.2
[0.19.1]: https://github.com/LDeakin/zarrs/releases/tag/zarrs-v0.19.1
[0.19.0]: https://github.com/LDeakin/zarrs/releases/tag/zarrs-v0.19.0
[0.18.3]: https://github.com/LDeakin/zarrs/releases/tag/zarrs-v0.18.3
[0.18.2]: https://github.com/LDeakin/zarrs/releases/tag/zarrs-v0.18.2
[0.18.1]: https://github.com/LDeakin/zarrs/releases/tag/zarrs-v0.18.1
[0.18.0]: https://github.com/LDeakin/zarrs/releases/tag/zarrs-v0.18.0
[0.18.0-beta.0]: https://github.com/LDeakin/zarrs/releases/tag/zarrs-v0.18.0-beta.0
[0.17.1]: https://github.com/LDeakin/zarrs/releases/tag/zarrs-v0.17.1
[0.17.0]: https://github.com/LDeakin/zarrs/releases/tag/zarrs-v0.17.0
[0.17.0-beta.3]: https://github.com/LDeakin/zarrs/releases/tag/zarrs-v0.17.0-beta.3
[0.17.0-beta.2]: https://github.com/LDeakin/zarrs/releases/tag/zarrs-v0.17.0-beta.2
[0.17.0-beta.1]: https://github.com/LDeakin/zarrs/releases/tag/zarrs-v0.17.0-beta.1
[0.17.0-beta.0]: https://github.com/LDeakin/zarrs/releases/tag/zarrs-v0.17.0-beta.0
[0.16.4]: https://github.com/LDeakin/zarrs/releases/tag/v0.16.4
[0.16.3]: https://github.com/LDeakin/zarrs/releases/tag/v0.16.3
[0.16.2]: https://github.com/LDeakin/zarrs/releases/tag/v0.16.2
[0.16.1]: https://github.com/LDeakin/zarrs/releases/tag/v0.16.1
[0.16.0]: https://github.com/LDeakin/zarrs/releases/tag/v0.16.0
[0.15.1]: https://github.com/LDeakin/zarrs/releases/tag/v0.15.1
[0.15.0]: https://github.com/LDeakin/zarrs/releases/tag/v0.15.0
[0.14.0]: https://github.com/LDeakin/zarrs/releases/tag/v0.14.0
[0.13.3]: https://github.com/LDeakin/zarrs/releases/tag/v0.13.3
[0.13.2]: https://github.com/LDeakin/zarrs/releases/tag/v0.13.2
[0.13.1]: https://github.com/LDeakin/zarrs/releases/tag/v0.13.1
[0.13.0]: https://github.com/LDeakin/zarrs/releases/tag/v0.13.0
[0.12.5]: https://github.com/LDeakin/zarrs/releases/tag/v0.12.5
[0.12.4]: https://github.com/LDeakin/zarrs/releases/tag/v0.12.4
[0.12.3]: https://github.com/LDeakin/zarrs/releases/tag/v0.12.3
[0.12.2]: https://github.com/LDeakin/zarrs/releases/tag/v0.12.2
[0.12.1]: https://github.com/LDeakin/zarrs/releases/tag/v0.12.1
[0.12.0]: https://github.com/LDeakin/zarrs/releases/tag/v0.12.0
[0.11.6]: https://github.com/LDeakin/zarrs/releases/tag/v0.11.6
[0.11.5]: https://github.com/LDeakin/zarrs/releases/tag/v0.11.5
[0.11.4]: https://github.com/LDeakin/zarrs/releases/tag/v0.11.4
[0.11.3]: https://github.com/LDeakin/zarrs/releases/tag/v0.11.3
[0.11.2]: https://github.com/LDeakin/zarrs/releases/tag/v0.11.2
[0.11.1]: https://github.com/LDeakin/zarrs/releases/tag/v0.11.1
[0.11.0]: https://github.com/LDeakin/zarrs/releases/tag/v0.11.0
[0.10.0]: https://github.com/LDeakin/zarrs/releases/tag/v0.10.0
[0.9.0]: https://github.com/LDeakin/zarrs/releases/tag/v0.9.0
[0.8.0]: https://github.com/LDeakin/zarrs/releases/tag/v0.8.0
[0.7.3]: https://github.com/LDeakin/zarrs/releases/tag/v0.7.3
[0.7.2]: https://github.com/LDeakin/zarrs/releases/tag/v0.7.2
[0.7.1]: https://github.com/LDeakin/zarrs/releases/tag/v0.7.1
[0.7.0]: https://github.com/LDeakin/zarrs/releases/tag/v0.7.0
[0.6.0]: https://github.com/LDeakin/zarrs/releases/tag/v0.6.0
[0.5.1]: https://github.com/LDeakin/zarrs/releases/tag/v0.5.1
[0.5.0]: https://github.com/LDeakin/zarrs/releases/tag/v0.5.0
[0.4.2]: https://github.com/LDeakin/zarrs/releases/tag/v0.4.2
[0.4.1]: https://github.com/LDeakin/zarrs/releases/tag/v0.4.1
[0.4.0]: https://github.com/LDeakin/zarrs/releases/tag/v0.4.0
[0.3.0]: https://github.com/LDeakin/zarrs/releases/tag/v0.3.0
[0.2.0]: https://github.com/LDeakin/zarrs/releases/tag/v0.2.0

[`zarr-extensions`]: https://github.com/zarr-developers/zarr-extensions

[@LDeakin]: https://github.com/LDeakin
[@lorenzocerrone]: https://github.com/lorenzocerrone
[@dustinlagoy]: https://github.com/dustinlagoy
[@sk1p]: https://github.com/sk1p
[@niklasmueboe]: https://github.com/niklasmueboe
[@ilan-gold]: https://github.com/ilan-gold
[@jder]: https://github.com/jder<|MERGE_RESOLUTION|>--- conflicted
+++ resolved
@@ -19,14 +19,11 @@
   - Implement `Into[Parallel]Iterator` for `Indices` and `IntoParallelRefIterator` for `&Indices`
   - Implement `Into[Parallel]Iterator` for `Chunks` and `IntoParallelRefIterator` for `&Chunks`
   - Implement `IntoIterator` for `{Linearised,Contiguous,ContiguousLinearised}Indices`
-<<<<<<< HEAD
+- Impl `From<ChunkKeySeparator>` for `char`
 - Add initial generic indexing support to partial decoders
   - Add `Indexer` trait with implementations for `&ArraySubset`, `&[ArrayIndices]`, `&[T]` where `T: Indexer`, and more
   - Partial decoders and encoders use `&dyn Indexer` instead of `&ArraySubset`
 - Add `IncompatibleIndexerAndShapeError`
-=======
-- Impl `From<ChunkKeySeparator>` for `char`
->>>>>>> 58cb04e2
 
 ### Changed
 - **Major Breaking**: Refactor `ArrayBuilder`
