# Changelog

All notable changes to this project will be documented in this file.

The format is based on [Keep a Changelog](https://keepachangelog.com/en/1.0.0/),
and this project adheres to [Semantic Versioning](https://semver.org/spec/v2.0.0.html).

## [Unreleased]

<<<<<<< HEAD
### Added

- Add `ArrayBytesVariableLength`
- Add `ArrayBytesDecodeIntoTarget`
- Add `OptionalCodec`
- Add `ArrayBytesOptional`
- Add `DataType::Optional`
- Implement `Element` for `Option<T>` where `T: Element`
- Implement `ElementOwned` for `Option<T>` where `T: ElementOwned`
- Implement `ElementFixedLength` for `Option<T>` where `T: ElementFixedLength`

### Changed

- **Breaking**: Add node to `NodeCreateError::MissingMetadata` message ([#280] by [@mannreis])
- **Breaking**: bump `zarrs_metadata` to 0.7.0
  - Fixes handling of Zarr V2 arrays with bool fill values
- **Breaking**: `ArrayBytes::new_fill_value()` now takes a `data_type` and `num_elements` and is fallible
- **Breaking**: The `ArrayBytes::Variable` variant now holds `ArrayBytesVariableLength` rather than bytes and offsets
- **Breaking**: Change various methods to take a `ArrayBytesDecodeIntoTarget` instead of a `ArrayBytesFixedDisjointView`
  - `[Async]ArrayPartialDecoderTraits::partial_decode_into()`
  - `ArrayToBytesCodecTraits::decode_into()`
  - `[Async]Array::retrieve_chunk[_subset]_into()`
  - `copy_fill_value_into()`
- **Breaking**: `ArrayBytes::validate()` now takes a `DataType` instead of a `DataTypeSize`
- **Breaking**: Mark `ArrayBytes` as non-exhaustive
- **Breaking**: Rename `RawBytes` to `ArrayBytesRaw` and add deprecated alias
- **Breaking**: Rename `RawBytesOffsets` to `ArrayBytesOffsets` and add deprecated alias
- **Breaking**: `ArrayBytes::into_variable()` now returns `ArrayBytesVariableLength` instead of a bytes and offsets tuple
- Move the `array::chunk_grid`, `array_subset`, and `indexer` submodules into `zarrs_chunk_grid`, and re-export

### Removed

- **Breaking**: Remove `ArraySize`
- **Breaking**: Remove `{Array,Chunk}Representation::size()`
  - Use `num_elements()` and `element_size()` instead

[#280]: https://github.com/zarrs/zarrs/pull/280
=======
## [0.22.10] - 2025-11-29

### Fixed

- Fix `bz2` codec bounded size
- Fix `zlib` codec bounded size
>>>>>>> 0563c642

## [0.22.9] - 2025-11-27

### Added

- `bytes` fill value can be deserialised from base64 string  ([#304] by [@clbarnes])

[#304]: https://github.com/zarrs/zarrs/pull/304

## [0.22.8] - 2025-11-14

### Added

- `Config`: implement `Clone`, `Serialize`, and `Deserialize`
- `Metadata{Convert,Erase}Version`: Implement `Serialize` and `Deserialize`

### Changed

- Bump `zarrs_filesystem` to 0.3.5
- Bump `zarrs_registry` to 0.1.8

## [0.22.7] - 2025-11-05

### Changed

- Bump `zarrs_registry` to 0.1.7

### Fixed

- Avoid needlessly decoding entire chunks with `ChunkCache::retrieve_array_subset` on first read with a partial decoder cache
- Upper bound `ndarray` to `<0.17` instead of `<17`

## [0.22.6] - 2025-10-31

### Added

- Add `hierarchy` module with `Hierarchy` and `HierarchyCreateError` ([#288] by [@mannreis])

### Changed

- Bump `zarrs_data_type` to 0.4.2
- Bump `zarrs_filesystem` to 0.3.4

[#288]: https://github.com/zarrs/zarrs/pull/288

## [0.22.5] - 2025-10-26

### Added

- Add `Array::set_shape_and_chunk_grid`
- Add `node::[async_]get_child_nodes_opt`
- Add `Group::storage()`
- Add `DataType::is_fixed()` and `is_variable()`

### Changed

- Bump `zarrs_data_type` to 0.4.1
- Bump `zarrs_metadata` to 0.6.2
- Bump `zarrs_metadata_ext` to 0.2.2

### Fixed

- Respect `version` argument for children in `Node::[async_]open_opt`

## [0.22.4] - 2025-10-13

### Added

- Log warnings when using experimental or deprecated extensions
- Add `NamedDataType`

### Changed

- Bump `zarrs_metadata_ext` to 0.2.1
- Document that the `binary` data type alias is deprecated

### Fixed

- Preserve aliased data type names in array metadata
- Interpret string fill values as base64 encoded for the `variable_length_bytes` data type

## [0.22.3] - 2025-10-11

### Added

- Add test with v3 `bytes` written by `zarr-python` 3.1 ([#282] by [@kylebarron])

### Changed

- Bump `zarrs_registry` to 0.1.6

### Fixed

- Replace use of removed `doc_auto_cfg` feature with `doc_cfg` (fixes `docs.rs` build)
- Properly support Zarr V3 data type aliases, which were only being applied to data type plugins

[#282]: https://github.com/zarrs/zarrs/pull/282

## [0.22.2] - 2025-10-07

### Changed

- Bump `zarrs_filesystem` to 0.3.2
  - Add direct I/O read support ([#249] by [@ilan-gold])
- Open and warn zarr stores with non-zarr nodes ([#279] by [@mannreis])

[#249]: https://github.com/zarrs/zarrs/pull/249
[#279]: https://github.com/zarrs/zarrs/pull/279

## [0.22.1] - 2025-09-19

### Fixed

- Bump `zarrs_data_type` to 0.4.0
  - 0.3.3 was yanked as it missed a breaking change

## [0.22.0] - 2025-09-18

*This release was yanked.*

### Highlights

- This release includes several **Major Breaking** changes that will certainly require changes to user code.
- Many foundational traits have been refactored for consistency, simplicity, and to support new capabilities.
- Initial generic indexing and WASM support
- More partial encoding support. It remains experimental and lightly documented.
- New experimental extensions (codecs, chunk grids, chunk key encodings).

### Added

- Add `index_location` support to `vlen` codec
  - Add `VlenCodec::with_index_location()`
- Add `numcodecs.adler32` codec
- Add `ChunkCacheTypePartialDecoder`, `ChunkCachePartialDecoderLru{Chunk,Size}Limit[ThreadLocal]`
- Add `Array::storage()` and `Array::with_storage()`
- Add `Array<T>::[async_]readable()` where `T: [Async]ReadableWritableStorageTraits`
- Implement `Clone` for `Error` structs
- Add `{Indices,Chunks,LinerisedIndices,ContiguousIndices,ContiguousLinearisedIndices}IntoIterator` and `Par{Indices,Chunks}IntoIterator`
  - Implement `Into[Parallel]Iterator` for `Indices` and `IntoParallelRefIterator` for `&Indices`
  - Implement `Into[Parallel]Iterator` for `Chunks` and `IntoParallelRefIterator` for `&Chunks`
  - Implement `IntoIterator` for `{Linearised,Contiguous,ContiguousLinearised}Indices`
- Impl `From<ChunkKeySeparator>` for `char`
- Impl `From<RegularChunkGridCreateError>` for `IncompatibleDimensionalityError`
- Add `ChunkGridTraits::[par_]iter_chunk_indices()`
- Add `ArraySubset::chunk_shape()`
- Impl `IntoIterator` for `ChunkShape`
- Add `RegularBoundedChunkGrid` (`zarrs.regular_bounded`)
- Add `DefaultSuffixChunkKeyEncoding` (`zarrs.default_suffix`)
- Add initial generic indexing support to partial decoders
  - Add `indexer` module with `Indexer` trait and `IncompatibleIndexerError`
  - Implement `Indexer` for `ArraySubset`, `&ArraySubset`, `&[ArrayIndices]`, `&[T]` where `T: Indexer`, and more
  - **Breaking**: Partial decoders and encoders use `&dyn Indexer` instead of `&ArraySubset`
- Add `[StorageTransformerChain,StorageTransformerExtension]::create[_async]_readable_writable_transformer`
- Add `CodecPartialDefault`
- Add partial encoding support for the `bytes` codec
- Add experimental `reshape` codec
- Add `Array::async_partial_encoder`  and partial encoding support to `Array::async_store_chunk_subset_opt`

### Changed

- **Major Breaking**: Refactor `ArrayBuilder`
  - All fields are now private
  - Add `ArrayBuilder::{new_with_chunk_grid,chunk_grid_metadata,build_metadata,attributes_mut}()`
  - Add `ArrayBuilder{ChunkGrid,DataType,FillValue}`
  - Change `ArrayBuilder::new()` to take a broader range of types for each parameter, and swap order of `chunk_grid`/`data_type`. See below

  ```diff
  ArrayBuilder::new(
      // array shape
      vec![8, 8], // or [8, 8], &[8, 8], etc.
  -   DataType::Float32,
  -   vec![4, 4].try_into()?, // no longer valid
  -   f32::NAN.into(), // no longer valid
  +   // regular chunk shape or chunk grid metadata
  +   vec![4, 4], // or [4, 4], &[4, 4], "{"name":"regular",...}", MetadataV3::new_with_configuration(...)
  +   // data type or data type metadata
  +   DataType::Float32, // or "float32", "{"name":"float32"}", MetadataV3::new("float32").
  +   // fill value or fill value metadata
  +   f32::NAN, // or "NaN", FillValue, FillValueMetadataV3
  )
  .build()
  ```

- **Major Breaking**: change the `{Array,Chunk}Representation::new[_unchecked]` `fill_value` parameter to take `impl Into<FillValue>` instead of `FillValue`

  ```diff
  -  ChunkRepresentation::new(chunk_shape(), DataType::Float32, 0.0f32.into())?,
  +  ChunkRepresentation::new(chunk_shape(), DataType::Float32, 0.0f32)?,
  ```

- **Major Breaking**: `[Async]ArrayPartialDecoderTraits` trait changes:
  - `partial_decode[_into]()`: parameter `array_subsets: &[ArraySubset]` changed to `indexer: &dyn Indexer`
  - `partial_decode[_into]()`: returns `ArrayBytes<'_>` instead of `Vec<ArrayBytes<'_>>`
  - `partial_encode()`: parameter `subsets_and_bytes: &[(&ArraySubset, ArrayBytes<'_>)]` changed to `indexer: &dyn Indexer` and `bytes: &ArrayBytes<'_>`
  - Rename `size()` to `size_held()` and add async version
  - Add `supports_partial_decode`
  - Add `exists()`
- **Breaking**: `[Async]BytesPartialDecoderTraits` trait changes:
  - Rename `partial_decode` to `partial_decode_many` and change parameter `decoded_regions: &[ByteRange]` to `ByteRangeIterator`
  - Add `partial_decode` for decoding a single byte range
  - Remove `partial_decode_concat`
  - Rename `size()` to `size_held()` and add async version
  - Add `supports_partial_decode`
  - Add `exists()`
- **Breaking**: `Array::set_shape()` now returns a `Result`
  - Previously it was possible to resize an array to a shape incompatible with a `rectangular` chunk grid
- **Breaking**: Refactor `ChunkGridTraits` and `ChunkGridPlugin`, chunk grids are initialised with the array shape
  - `ChunkGridTraits` is now an `unsafe` trait with invariants
  - `ChunkGrid::from_metadata()` and `{Regular,Rectangular}ChunkGrid::new()` now have an `ArrayShape` parameter
  - Add `ChunkGridTraits::array_shape()`
  - Remove `_unchecked` methods and default implementations of associated checked methods
    - Implementations must implement the checked methods instead
- **Breaking**: `VlenCodec::new()` gains an `index_location` parameter
- **Breaking**: `ArrayShardedExt::inner_chunk_grid_shape()` no longer returns an `Option`
- **Breaking**: change `array::codecs()` to return an `Arc`d instead of borrowed `CodecChain`
- **Breaking**: Add `size()` method to `{Array,Bytes}PartialDecoderTraits`
- **Breaking**: Refactor the `ChunkCache` trait
  - The previous API supported misuse (e.g. using a chunk cache with different arrays)
  - **Breaking**: Add `retrieve_chunk_subset()` and `array()` methods (required)
  - Add `retrieve_{array_subset,chunks}()` methods with `_elements()` and `_ndarray()` variants (provided)
  - Remove `array` from method parameters, the `ChunkCache` must own an `Arc<Array>` instead. See below

  ```diff
  -  let cache = ChunkCacheEncodedLruChunkLimit::new(50);
  -  array.retrieve_chunk_opt_cached(&cache, &[0, 1], &CodecOptions::default()),
  +  let cache = ChunkCacheEncodedLruChunkLimit::new(array, 50);
  +  cache.retrieve_chunk(&[0, 1], &CodecOptions::default()),
  ```

- **Breaking**: Change `byte_range::extract_byte_ranges_read_seek` to take `T` instead of `&mut T`
- **Breaking**: Auto implement `[Async]BytesPartialDecoderTraits` for `T: AsRef<[u8]> + ...`
- **Breaking**: `Arc` the `ChunkCache` types
- **Breaking**: Change `Contiguous[Linearised]Indices` iterators to include the number of contiguous indices in their `Item`
- **Breaking**: `ravel_indices` and `unravel_index` now return an `Option`, out-of-bounds access returns `None`
- **Breaking**: `CodecError` enum revisions
  - Rename `InvalidArraySubsetError` to `IncompatibleIndexer`
  - Remove `InvalidArraySubsetDimensionalityError`, included in `IncompatibleIndexer`
- **Breaking**: Refactor partial encoding and the `[Async]{Array,Bytes}PartialEncoderTraits` traits:
  - The partial decoder traits are now a supertrait of the partial encoder traits
  - Input/output handle parameters are fused in relevant methods

  ```diff
  - input_handle: Arc<dyn ArrayPartialDecoderTraits>,
  - output_handle: Arc<dyn ArrayPartialEncoderTraits>,
  + input_output_handle: Arc<dyn ArrayPartialEncoderTraits>,
  ```

  - Add `[Async]{Array,Bytes}PartialEncoderTraits::into_dyn_decoder`
  - Impl `{Array,Bytes}PartialEncoderTrait` for `Mutex<Option<Vec<u8>>>`
  - Add `supports_partial_encode`
  - `[Async]BytesPartialEncoderTraits` specific trait changes:
    - Rename `partial_encode` to `partial_encode_many` and change parameter `offsets_and_bytes: &[(ByteOffset, RawBytes<'_>)]` to `offset_values: OffsetBytesIterator<crate::array::RawBytes<'_>>`
    - Add `partial_encode` for decoding a single byte range
- **Breaking**: Remove `ArraySubset::byte_ranges`
  - Replaced by `Indexer::iter_contiguous_byte_ranges`
  - Add `CodecTraits::partial_decoder_capability` and `PartialDecoderCapability`
    - `partial_decoder_capability` replaces `partial_decoder_should_cache_input` and `partial_decoder_decodes_all`
  - Add `CodecTraits::partial_encoder_capability` and `PartialEncoderCapability`
- **Breaking**: remove `experimental_` prefix from `codec_store_metadata_if_encode_only` and switch default to `true`
- **Breaking**: Make `StoragePartialEncoder` generic over the underlying storage and add async support
- Optimised chunk key encoders
- Conditional use of `Send` / `Sync` / `async_trait(?Send)` based on `target_arch` for WASM compatibility ([#245] by [@keller-mark])
- Use WASM compatible `rayon_iter_concurrent_limit` internally
- Bump `zarrs_metadata_ext` to 0.2.0
- Bump `zarrs_storage` to 0.4.0
- Bump `blosc-src` to 0.3.6
- Bump `criterion` (dev) to 0.7.0
- Bump `float8` to 0.4.1
- Bump `lru` to 0.16
- Bump minimum `ndarray` to 0.15.4
- Move `zarrs_opendal` to a new repository: `zarrs/zarrs_opendal`

### Removed

- **Breaking**: Remove `ArrayChunkCacheExt`. Use the `ChunkCache` methods instead
- **Breaking**: Remove `Par{Chunks,Indices}IteratorProducer`, which were unneeded
- **Breaking**: Remove `[Async]BytesPartialDecoderTraits` implementations for `std::io::Cursor` variants
- **Breaking**: Remove `ArraySubset::chunks()` and `array_subset::iterators::Chunks`
- **Breaking**: Remove `storage::byte_range` re-export
- **Breaking**: Remove `array_subset::IncompatibleArraySubsetAndShapeError`, replaced by `indexer::IncompatibleIndexerError`
- **Breaking**: Remove `[Maybe]AsyncBytes`, which are identical to `[Maybe]Bytes`
- **Breaking**: Remove `[Async]{ArrayToArray,ArrayToBytes,BytesToBytes}Partial{Encoder,Decoder}Default`
  - Replaced by generic `CodecPartialDefault`

### Fixed

- Permit data types with empty configurations that do not require one
- Erase chunks before writing the updated chunk in `ArrayTo{Array,Bytes}PartialEncoderDefault`
- Fix `squeeze` and `transpose` codec partial encoding
- Fix `bitround` partial decoder needlessly rounding on decode

[#245]: https://github.com/zarrs/zarrs/pull/245

## [0.22.0-beta.3] - 2025-09-17

## [0.22.0-beta.2] - 2025-09-13

## [0.22.0-beta.1] - 2025-09-07

## [0.22.0-beta.0] - 2025-09-06

## [0.21.2] - 2025-06-19

### Added

- Add complex variants of `float4_e2m1fn`, `float6_{e2m3fn,e3m2fn}`, `float8_{e3m4,e4m3,e4m3b11fnuz,e4m3fnuz,e5m2,e5m2fnuz,e8m0fnu}` data types
- Add `float8` feature enabling the use of `float8::F8E4M3` and `float8::F8E5M2` in `Array::*_elements` methods

### Changed

- Cleanup `zarrs` root docs and README
- Bump `bzip2` to 0.6.0
- Bump `criterion` (dev) to 0.6.0
- Bump `zip` (dev) to 4.0.0
- Bump `zarrs_registry` to 0.1.4
- Bump `zarrs_data_type` to 0.3.2
- Bump `zarrs_zip` to 0.2.3

## [0.21.1] - 2025-06-16

### Added

- Add `numpy.datetime64` and `numpy.timedelta64` data type support
  - `chrono` and `jiff` native element types are supported

### Changed

- Add `Other` to `ArrayError` enum
- Bump `zarrs_registry` to 0.1.3
- Bump `zarrs_metadata_ext` to 0.1.1

## [0.21.0] - 2025-06-08

### Added

- Implement `Element` for `&[u8; N]` for `r*` data type
- Add `complex_{bfloat16,float16,float32,float64}` data types
- Add `float4_e2m1fn`, `float6_{e2m3fn,e3m2fn}`, `float8_{e3m4,e4m3,e4m3b11fnuz,e4m3fnuz,e5m2,e5m2fnuz,e8m0fnu}` data types
  - These have no associated `Element`/`ElementOwned` type and cannot be used with `Array::*_elements()` methods
  - Only hex string fill values are supported
- Add `[u]int{2,4}` data types

### Changed

- Sign extend to the nearest byte when decoding in the `packbits` codec

### Fixed

- **Breaking behaviour**: The `bytes` data type now uses the `vlen-bytes` codec rather than `vlen` by default
  - This was intended for 0.20.0 but incorrectly implemented (the changelog has been amended)
- **Breaking**: Resolve bugs in `Group::child_*` methods and remove no-op `recursive` boolean ([#200] by [@jder])
- Fix missing support for `bitround` `[u]int8` partial decoding
- Fix missing support for `pcodec` `{int,uint,float}16` partial decoding
- Fixed `packbits` codec with a non-zero `first_bit`

[#200]: https://github.com/zarrs/zarrs/pull/200

## [0.20.1] - 2025-06-01

### Changed

- Improve `zstd` codec performance

## [0.20.0] - 2025-05-17

### Highlights

- Added support for ZEP0009 — Zarr Extension Naming
- Added support for ZEP0010 — Generic Extensions (Draft as at 2025/05/17)
  - array/group `extensions` metadata, broader `must_understand` support
- Added support for data type extensions
- Add various new codecs

### Added

- Add codecs: `numcodecs.zlib`, `numcodecs.shuffle`, `numcodecs.fixedscaleoffset`, `packbits`, `squeeze`
- Add support for data type extensions
  - The data type extension API is defined in the `zarrs_data_type` crate
  - **Breaking**: `DataType::metadata_fill_value()` is now fallible
  - **Breaking**: `DataType::from_metadata()` now returns a `PluginCreateError` on error instead of `UnsupportedDataTypeError`
  - **Breaking**: `DataType::from_metadata()` has an additional `ExtensionAliasesDataTypeV3` parameter
  - **Breaking**: `DataType::[fixed_]size()` are no longer `const`
  - **Breaking**: Remove `TryFrom<DataTypeMetadataV3>` for `DataType`
  - **Breaking**: Remove `DataType::identifier()`
  - **Breaking**: move the `zarrs::array::{data_type,fill_value}` modules into the `zarrs_data_type` crate
  - **Breaking**: Rename `IncompatibleFillValueError` to `DataTypeFillValueError`
  - **Breaking**: Rename `IncompatibleFillValueMetadataError` to `DataTypeFillValueMetadataError`
  - Add `Extension` variant to `DataType`
  - Add `custom_data_type_{fixed_size,variable_size,uint4,uint12,float8_e3m4}` examples
- Add `zarrs_registry` crate that tracks extension `name`/`id` aliases
  - Add `config::{{codec,data_type}_aliases_{v3,v2}}[_mut]`
- Add `array:codec::{InvalidBytesLengthError,InvalidArrayShapeError,InvalidNumberOfElementsError,SubsetOutOfBoundsError}`
- Add `ArraySubset::inbounds_shape()` (matches the old `ArraySubset::inbounds` behaviour)
- Add `ArrayBytesFixedDisjointView[CreateError]`
- Add `[Async]ArrayDlPackExt` traits that add methods to `Array` for `DLPack` tensor interop (needs `dlpack` feature)
- Add missing `Group::async_child_*` methods
- Add `[Async]{Array,Bytes}PartialDecoderDefault`
- Add `Config::{codec,data_type}_aliases_{v2,v3}[_mut]`
- Add `Async{Array,Bytes}PartialEncoderTraits` and `*CodecTraits::async_partial_encoder()`
- Add `array_subset::ArraySubsetError` [#156] by [@ilan-gold]
- Add `array_subset::IncompatibleOffsetError`
- Add `AsyncArrayShardedReadableExt` and `AsyncArrayShardedReadableExtCache`
- Add `ArrayBytesFixedDisjointViewCreateError::IncompatibleArraySubsetAndShapeError` [#156] by [@ilan-gold]
- Add `CodecError::IncompatibleDimensionalityError` variant [#156] by [@ilan-gold]
- Add `CodecError::{DataTypeExtension,IncompatibleFillValueError,InvalidArrayShape,InvalidNumberOfElements,SubsetOutOfBounds,RawBytesOffsetsCreate,RawBytesOffsetsOutOfBounds,InvalidIndexerError}` variants
- Add `ArrayError::{ArrayBytesFixedDisjointViewCreateError,IncompatibleStartEndIndicesError,IncompatibleOffset,DlPackError}` variants
- Add `CodecMetadataOptions` and `ArrayMetadataOptions::codec_options[_mut]`
- Implement `From<T: IntoIterator<Item = Range<u64>>>` for `ArraySubset`

### Changed

- **Breaking Behaviour**: Use the `vlen-utf8` codec by default for `string` data types
  - `zarrs` previously used `vlen`, an experimental codec not supported by other implementations
- **Breaking Behaviour**: Refactor `codec` name handling and `CodecTraits` in alignment with ZEP0009 and the [`zarr-extensions`] repository
  - All "experimental" codecs now use the `zarrs.` prefix (or `numcodecs.` if fully compatible)
  - Add support for aliased codec names
  - Enables pass-through of codecs from Zarr V2 to V3 without converting to a V3 equivalent (if supported)
- **Breaking**: Split the `zarrs_metadata` crate into `zarrs_metadata` (core) and `zarrs_metadata_ext` (extensions)
  - `zarrs_metadata_ext` is re-exported as `zarrs::metadata_ext`
- **Breaking**: Split the `plugin` module to the `zarrs_plugin` crate
  - `zarrs_plugin` is re-exported as `zarrs::plugin`
  - **Breaking**: `Plugin` is now generic over the creation arguments
  - **Breaking**: `StorageTransformerPlugin` now uses a `Plugin`
- **Breaking**: change `ArraySubset::inbounds` to take another subset rather than a shape
- **Breaking**: Change `CodecError::UnexpectedChunkDecodedSize` to an `InvalidBytesLengthError`
- **Breaking**: Make the following safe and change output args to `ArrayBytesFixedDisjointView`:
  - `Array::[async_]retrieve_chunk[_subset]_into`
  - `[Async]ArrayPartialDecoderTraits::partial_decode_into`
  - `ArrayToBytesCodecTraits::decode_into`
  - `zarrs::array::copy_fill_value_into`
  - `zarrs::array::update_array_bytes`
- **Breaking**: change `RawBytesOffsets` into a validated newtype
- **Breaking**: `ArrayBytes::new_vlen()` not returns a `Result` and validates bytes/offsets compatibility
- **Breaking**: `ArrayError` and `CodecErorr` are now marked as non-exhaustive
- **Breaking**: Add `CodecTraits::{identifier,default_name,configuration[_opt]}()`
- **Breaking**: Change the error type of `node::[async_]get_child_nodes()` and `Group::{children,child_*}()` to `NodeCreateError` instead of `StorageError`
- **Breaking**: Refactor `ArrayToArrayCodecTraits`:
  - Rename `compute_encoded_size()` to `encoded_representation()` and add a default implementation
  - Rename `compute_decoded_shape()` to `decoded_shape()`
  - Add `encoded_shape()` and `encoded_fill_value()`
- **Breaking**: Rename `{ArrayToArray,ArrayToBytes,BytesToBytes}CodecTraits::compute_encoded_size()` to `encoded_representation()`
- **Breaking**: Rename `{ArrayToArray,ArrayToBytes,BytesToBytes}CodecTraits::dynamic()` to `into_dyn()`
- **Breaking**: Rename `[Async]ArrayPartial{Encoder,Decoder}Default` to `[Async]ArrayToBytesPartial{Encoder,Decoder}Default`
- **Breaking**: Rename `[Async]BytesPartial{Encoder,Decoder}Default` to `[Async]BytesToBytesPartial{Encoder,Decoder}Default`
- **Breaking**: `ArraySubset::bound` error type changed to `ArraySubsetError` [#156] by [@ilan-gold]
- **Breaking**: `ArraySubset::relative_to` error type changed to `ArraySubsetError`
- **Breaking**: `Group::consolidated_metadata` now returns an owned `ConsolidatedMetadata` instead of a reference
- **Breaking**: Move `zarrs_metadata::v3::UnsupportedAdditionalFieldError` to `zarrs::array::AdditionalFieldUnsupportedError`
- **Breaking**: Move `ArrayMetadataOptions::*experimental_codec_store_metadata_if_encode_only` into `CodecMetadataOptions`
- `ArrayCreateError::DataTypeCreateError` now uses a `PluginCreateError` internally
- Add default implementations for `{ArrayToArray,ArrayToBytes,BytesToBytes}CodecTraits::[async_]partial_{encoder,decoder}`
- **Breaking**: Bump `zarrs_metadata` to 0.5.0
- Bump `thiserror` to 2.0.2
- Bump `lru` to 0.14.0
- Bump `half` to 2.3.1
- Bump `derive_more` to 2.0.0

### Removed

- **Breaking**: Remove `ArraySubset` unchecked methods [#156] by [@ilan-gold]
- **Breaking**: Remove `{Array,Group}::additional_fields[_mut]`
- **Breaking**: Remove `CodecTraits::create_metadata[_opt]()`
- **Breaking**: Remove `Config::experimental_codec_names[_mut]`
- **Breaking**: Remove `CodecError::InvalidArraySubsetError`

### Fixed

- Fixed reserving one more element than necessary when retrieving `string` or `bytes` array elements
- Check offset is valid in `ArraySubset::relative_to`
- Reenable broken compatibility tests since fixed in `zarr-python`/`numcodecs`
- Reject arrays and groups with unsupported `"must_understand": true` extensions
- Allow `{Array,Group}::new_with_metadata()` and `{Array,Group}Builder` to create arrays with `"must_understand": true` additional fields
  - `{Array,Group}::[async_]open[_opt]` continue to fail with additional fields with `"must_understand": true`

[#156]: https://github.com/zarrs/zarrs/pull/156

## [0.20.0-beta.2] - 2025-05-16

## [0.20.0-beta.1] - 2025-05-12

## [0.20.0-beta.0] - 2025-05-03

## [0.19.2] - 2025-02-13

### Changed

- Bump `zarrs_metadata` to 0.3.4 which includes a number of Zarr metadata fixes
  - See the [`zarrs_metadata` CHANGELOG.md](https://github.com/LDeakin/zarrs/blob/main/zarrs_metadata/CHANGELOG.md)

## [0.19.1] - 2025-01-19

### Added

- Document that elements in `ArrayBytes` must be in C-contiguous order

### Changed

- Use new language/library features added between Rust 1.78-1.82 (internal)
- Cleanup root docs and README removing ZEPs table and ecosystem table

### Fixed

- New clippy lints
- Mark `String` and `Bytes` data types as experimental in their docs
- Mark `rectangular` chunk grid as experimental since it is based on a draft ZEP
- Add missing invariant to `[partial_]decode_into` safety docs

## [0.19.0] - 2025-01-10

### Highlights

- `zarr-python` 3.0.0 has been released today!
- The focus of this release has been in maximising compatibility with unstandardised extensions in `zarr-python` (e.g. experimental codecs, consolidated metadata, etc.)

### Added

- Add `ArrayShardedReadableExt::retrieve_encoded_inner_chunk`
- Add `ArrayShardedReadableExt::inner_chunk_byte_range`
- Add `ArrayShardedExt::is_exclusively_sharded`
- Add `ArrayShardedReadableExtCache::array_is_exclusively_sharded`
- Add `Vlen{Array,Bytes,Utf8}Codec`, replacing `VlenV2Codec`
- Add `ZstdCodecConfigurationNumCodecs`
  - Adds support for Zarr V2 `zstd` encoded data created with `numcodecs` < 0.13
- Add support for pcodec `Auto`, `None`, and `TryLookback` delta specs
- Add `Group::[set_]consolidated_metadata`
- Add `Node::consolidate_metadata`
  - Consolidated metadata is not currently used to optimise node hierarchy requests
- Add experimental `fletcher32` checksum codec based on the numcodecs implementation
  - Adds `fletcher32` feature flag
- Add ecosystem compatibility notes in the experimental codecs docs

### Changed

- **Breaking**: Seal `Array` extension traits: `ArraySharded[Readable]Ext` and `ArrayChunkCacheExt`
- **Breaking**: Make `{Array,Bytes}PartialDecoderCache` private
- **Breaking**: Make `Any` a supertrait of partial encoder/decoder traits
- **Breaking**: Add `ArrayError::UnsupportedMethod`
- **Breaking**: Rename `DataType::Binary` to `Bytes` for compatibility with `zarr-python`
- **Breaking**: Make `array::codec::array_to_bytes::bytes::reverse_endianness` private
- **Breaking**: Make `VlenV2Codec` private
- Bump `itertools` to 0.14
- Indicate that `zfp` / `zfpy` codecs have different metadata in codec table
- Use `zarr-python` 3.0.0 in compatibility tests
- **Breaking**: Bump MSRV to 1.82 (17 October, 2024)

### Removed

- Remove support for pcodec `Try{FloatMult,FloatQuant,IntMult}` mode specs
  - These may be reimplemented when supported by `zarr-python`/`numcodecs`

### Fixed

- Cleanup unnecessary lifetime constraints in partial decoders
- Fix `clippy::useless_conversion` lint

## [0.18.3] - 2024-12-30

### Added

- impl `From<Node>` for `NodePath` ([#112] by [@niklasmueboe])
- Add `Group::child[_{group,array}]_paths` ([#112] by [@niklasmueboe])

[#112]: https://github.com/LDeakin/zarrs/pull/112

## [0.18.2] - 2024-12-25

### Added

- functions to get children of Group ([#104] by [@niklasmueboe])
  - adds `Group::[async_]children`, `Group::[async_]child_groups`, `Group::[async_]child_arrays`
- Impl `From<Node>` for `NodeMetadata`

### Changed

- Reduce metadata code duplication in the `Node` module

[#104]: https://github.com/LDeakin/zarrs/pull/104

## [0.18.1] - 2024-12-17

### Changed

- Bump `zfp-sys` to 0.3.0
- Bump `bzip2` to 0.5.0
- Minor readme/ecosystem updates

### Fixed

- Fix `unsafe_op_in_unsafe_fn` lint
- Clarify that the `zstd` codec is draft in docs
- Clarify that the `gdeflate` codec is experimental in docs

## [0.18.0] - 2024-11-23

### Announcements

- [`zarrs-python`](https://github.com/ilan-gold/zarrs-python) was recently released
  - It implements a high-performance codec pipeline for the reference [`zarr-python`](https://github.com/zarr-developers/zarr-python) implementation
  - It is supported by downstream libraries like `dask`
  - See [zarr_benchmarks](https://github.com/LDeakin/zarr_benchmarks) for benchmarks
- [The `zarrs` Book](https://book.zarrs.dev) has been created and is under construction

### Release Highlights

- Experimental partial encoding support (enabling writing shards incrementally)
- Improve Zarr V2 interoperability and conversion

### Added

- Add a `makefile` and simplify `BUILD.md`
- Add chunk-by-chunk update example in `Array` docs
- Add `array::copy_fill_value_into()`
- Add experimental partial encoding support (sync only):
  - Enables writing shards incrementally
  - With `{CodecOptions,Config}::experimental_partial_encoding` enabled, `Array::store_{array,chunk}_subset` will use partial encoding
  - This is an experimental feature for now until it has more comprehensively tested and support is added in the async API
  - Adds `ArrayPartialEncoderTraits`, `BytesPartialEncoderTraits`, `StoragePartialEncoder`, `ArrayPartialEncoderDefault`, `BytesPartialEncoderDefault`
  - **Breaking**: Add `{ArrayToArray,ArrayToBytes,BytesToBytes}CodecTraits::partial_encoder`
- Add `with_` methods to `{Array,Group}MetadataOptions`
- Add `zarr_v2_to_v3` example
- Add `{Array,Group}::to_v3()`
- Add `ShardingCodecBuilder::build_arc()`
- Add `zarrs::version::version_{str,pre}`
- Add "The zarrs Book" and `zarrs-python` to docs

### Changed

- Bump `unsafe_cell_slice` to 0.2.0
- **Breaking**: Change `output` parameter of `decode_into` codec trait methods to `&UnsafeCellSlice<u8>`
- **Breaking**: Add `dynamic()` to all `CodecTraits`
- **Breaking**: Add `options` parameter to `[Async]ArrayPartialDecoderTraits::partial_decode` and remove `partial_decode_opt`
- Make `array::update_array_bytes()` public
- **Breaking**: Bump MSRV to 1.77 (21 March, 2024)
- Bump `zfp-sys` to 0.2.0
- Display `ArraySubset` as a list of ranges
- Relax `output_subset` requirements on `ArrayToBytesCodecTraits::decode_into` and `ArrayPartialDecoderTraits::partial_decode_into`
  - The subset shape and dimensionality no longer has to match, only the number of elements
- Bump `pco` (pcodec) to 0.4
- **Breaking**: Change `experimental_codec_names` config hashmap to `HashMap<String, String>` from `HashMap<&'static str, String>`
- **Breaking**: Add `name` parameter to `vlen_v2` codec constructors
- Register `vlen-array`, `vlen-bytes`, and `vlen-utf8` codecs
- Bump `zarrs_metadata` to 0.2.0
- Bump `zarrs_storage` to 0.3.0
- Bump `zarrs_filesystem` to 0.2.0
- Make `zarrs::version::version_{,major,minor,patch}` const

### Removed

- Remove `async-recursion` dependency
- **Breaking**: Remove `Default` implementation for `VlenV2Codec`

### Fixed

- Fix panics that could occur with with empty byte ranges / empty array subsets in `Array`, `ByteRange` and codec methods

## [0.18.0-beta.0] - 2024-11-15

## [0.17.1] - 2024-10-18

### Added

- Add `zarrs_icechunk` to ecosystem docs

### Fixed

- Fix `data_key` encoding on windows (it contained '//')
- Fix `clippy::needless_lifetimes` lint

## [0.17.0] - 2024-10-02

### Highlights / Major Changes

- `zarrs` has been split into 3 core crates: `zarrs`, `zarrs_metadata`, and `zarrs_storage`
  - `zarrs_storage` and `zarrs_metadata` are re-exported as the `storage` and `metadata` modules
- Store implementations have been moved into separate crates: `zarrs_{filesystem,http,object_store,opendal,zip}`
  - `zarrs_filesystem` is re-exported as the `filesystem` module with the `filesystem` feature (enabled by default)
- Direct IO support for Linux in `FilesystemStore`
- **Implicit groups are no longer supported**
  - It is the responsibility of the `zarrs` consumer to explicitly write group metadata when creating a hierarchy
- Codecs must now be `Arc`'d instead of `Box`'d
- Fixes a performance regression introduced in 0.16 when reading sharded arrays
- Check the full release notes for all changes. This release has many breaking changes due to items being removed, moved, renamed, and deprecated.

### Added

- Add `ChunkGridTraits::chunks_in_array_subset()`
- Add chunk cache support
  - Add `ArrayChunkCacheExt` extension trait for `Array`
  - Add traits: `ChunkCache`, `ChunkCacheType` (implemented by `ChunkCacheType{Encoded,Decoded}`)
  - Add chunk cache implementations: `ChunkCache{En,De}codedLru{Size,Chunk}Limit[ThreadLocal]`
- [#58](https://github.com/LDeakin/zarrs/pull/58) Add direct I/O support in `FilesystemStore` by [@sk1p]
  - Adds `FilesystemStoreOptions` and `FilesystemStore::new_with_options`
- [#64](https://github.com/LDeakin/zarrs/pull/64) Add `Array::[async_]store_encoded_chunk` for writing already-encoded chunks by [@sk1p]
- Add `key()`, `start()`, `value()` to `StoreKeyStartValue`
- Add `StorageError::MissingMetadata` now that implicit groups are not supported
- Add `ChunkShape::to_array_shape()`
- Add `DataTypeMetadataV3`
- Add `ArrayShardedExt::effective_inner_chunk_shape`
  - This is the effective inner chunk shape (i.e. read granularity) of a sharded array
  - It is equal to the inner chunk shape unless the `transpose` codec precedes `sharding_indexed`
- **Breaking**: Add `ArrayToArrayCodecTraits::compute_decoded_shape()`
  - Needed for `ArrayShardedExt::effective_inner_chunk_shape`
- Add `ArrayToBytesCodecTraits::decode_into` and `[Async]ArrayPartialDecoderTraits::partial_decode_into`
  - This revisits the array view API that was removed in 0.16 [#39](https://github.com/LDeakin/zarrs/pull/39), but simpler and less public
  - Resolves a performance regression introduced in 0.16 when decoding sharded arrays with `Array::[async_]retrieve_array_subset_opt`.
- Add `Array::subset_all()`
- Add `ArraySubset::to_ranges()`

### Changed

- **Breaking**: `Arc` instead of `Box` partial decoders
- Expand `set_partial_values` tests
- Specialise `set_partial_values` for `MemoryStore`
- Bump maximum supported `ndarray` version from 0.15 to 0.16
- **Breaking**: Make `create_chunk_grid_{regular,rectangular}` `pub(crate)` in alignment with other internal create from metadata methods
- **Breaking**: Bump MSRV to 1.76 (8 February, 2024)
- [#59](https://github.com/LDeakin/zarrs/pull/59) Add `ReadableWritableStorageTraits` automatically for all implementations by [@dustinlagoy]
- Remove implicit group support
  - This is a post-acceptance change of Zarr V3: <https://github.com/zarr-developers/zarr-specs/pull/292>
- [#63](https://github.com/LDeakin/zarrs/pull/63) Make `StoreKeysPrefixes` constructible by [@sk1p]
- **Breaking**: Use values of `Metadata{Convert,Erase}Version` instead of references in parameters/return values
- Restructure `metadata` module
  - Move conversion to `metadata::v2_to_v3`
  - **Breaking**: Remove many re-exports to the root of `metadata`
  - Move various items to the `metadata` module, keeping re-exports in the `array` module
    - `{Array,Chunk}Shape`
    - `Endianness`
    - `ZARR_NAN_{F16, BF16, F32, F64}`
    - `ChunkKeySeparator`
    - `DimensionName`
  - Split `DataType` into `array::DataType` and `metadata::_::DataTypeMetadataV3`
- **Breaking**: `data_key` in `zarrs::storage` now take a `chunk_key` instead of a `chunk_key_encoding` and `chunk_indices`
- **Breaking**: Move `metadata::{v2,v3}::{codec,chunk_grid,chunk_key_encoding}` to `metadata::{v2,v3}::array::`
- **Breaking**: Rename `ArrayMetadataV2DataType` to `DataTypeMetadataV2`
- **Breaking**: Rename `FillValueMetadata` to `FillValueMetadataV3`
- Move `crate::byte_range` into `crate::storage::byte_range` module, add re-export
- Add `impl TryInto<StorePrefix> for &NodePath`
  - Removes `TryFrom<&NodePath> for StorePrefix`
- **Breaking**: Move `extract_byte_ranges_read[_seek]` from `array::codec` to `storage::byte_range`
- **Breaking**: Move `storage::[async_]{get_child_nodes,node_exists,node_exists,listable}` to `node` module
- **Breaking**: Move `storage::{meta_key*,data_key}` into `node` module
- Split the crate into multiple crates:
  - `zarrs`
  - `zarrs_storage` (re-exported as `storage` module)
  - `zarrs_metadata` (re-exported as `metadata` module)
  - `zarrs_filesystem` (re-exported as `filesystem` module with `filesystem` feature, enabled by default)
  - `zarrs_http`
  - `zarrs_object_store`
  - `zarrs_opendal`
  - `zarrs_zip`
- **Breaking**: Codecs no longer need to implement `Clone` but must be in `Arc` instead of `Box`
- **Breaking**: Change `Contiguous[Linearised]Indices` iterators to return indices only
- **Breaking**: Remove lifetime constraints in partial decoder API by utilising `Arc`'d codecs
- **Breaking**: `ShardingCodec::new` `CodecChain` parameters now must be in an `Arc`
- **Breaking**: Change `UsageLogStorageTransformer` to `UsageLogStorageAdapter` and move to `zarrs_storage`
- **Breaking**: Change `PerformanceMetricsStorageTransformer` to `PerformanceMetricsStorageAdapter` and move to `zarrs_storage`
- **Breaking**: Storage transformer refactor:
  - Add `StorageTransformerPlugin` for storage transformer registration instead of generic `Plugin`
  - Remove several `StorageTransformerExtension` trait methods no longer needed
  - Change `StorageTransformerExtension::create_metadata` to return `MetadataV3` instead of an `Option`
  - `StorageTransformerExtension::[async_]create_*_transformer` methods are now fallible
  - `StorageTransformerExtension::async_create_*_transformer` methods are now async
  - `StorageTransformerChain::from_metadata` and `try_create_storage_transformer` now has a `path: &NodePath` parameter

### Removed

- **Breaking**: Remove `array::NonZeroError`, use `std::num::TryFromIntError` instead
- **Breaking**: Move storage transformers from the `storage` to the `array` module
- **Breaking**: Remove many functions in the storage module:
  - `[async_]create_{array, group}`
  - `[async_]erase_{chunk,metadata}`, `[async_]{retrieve,store}_chunk`
  - `[async_]retrieve_partial_values`
  - `[async_]discover_nodes`
- **Breaking**: Remove `Default` implementation for `Metadata{Convert,Erase}Version`
  - Explicitly use `global_config()` instead
- **Breaking**: Remove `array::UnsafeCellSlice`
  - Replaced by `UnsafeCellSlice` in the `unsafe_cell_slice` crate
- **Breaking**: Remove `NATIVE_ENDIAN`, use `Endianness::native()`
- **Breaking**: Remove unused `DataTypeExtension`
- Remove remnants of old synchronisation API

### Fixed

- `[async_]store_set_partial_values` no longer truncates
  - this could corrupt values depending on the order of `set_partial_values` calls
- Fix `FilesystemStore::fspath_to_key` on windows
- Make `ArrayRepresentationBase` pub so that `{Array,Chunk}Representation` are not opaque
- Fix `ArrayShardedExt::inner_chunk_grid` when applied on a sharded array with the `transpose` codec preceding `sharding_indexed`
- Fix `ZipStorageAdapter` on windows
- Fixed an unnecessary copy in `Array::[async_]retrieve_chunk_if_exists_opt`
- Fixed `CodecOptions` not being forwarded in `Array::retrieve_chunk_subset_opt` on the fast path
- Fixed missing fast path in `Array::[async_]retrieve_chunk_subset_opt`
- Fixed `blosc` codec partial decoding with `noshuffle`

## [0.17.0-beta.3] - 2024-09-26

## [0.17.0-beta.2] - 2024-09-23

## [0.17.0-beta.1] - 2024-09-16

## [0.17.0-beta.0] - 2024-09-06

## [0.16.4] - 2024-08-22

### Fixed

- Reduce maximum supported `opendal` version from 0.49 to 0.48
  - This reverts a change in 0.16.3 that was not semver compatible

## [0.16.3] - 2024-08-14

*This release was yanked.*

### Changed

- Bump `derive_more` to 1.0.0
- Bump maximum supported `opendal` version from 0.48 to 0.49
- Box the metadata in `PluginMetadataInvalidError`

### Fixed

- Fix `cargo test` with `--no-default-features`
- Fix new clippy warnings in nightly

## [0.16.2] - 2024-08-05

### Added

- Add the experimental `gdeflate` bytes-to-bytes codec
- Add `Array::chunk_key()`
- Add `ArrayShardedExt::inner_chunk_grid_shape()`

## [0.16.1] - 2024-07-30

### Changed

- Bump maximum supported `opendal` version from 0.47 to 0.48

### Fixed

- Fixed handling of empty shards with a variable length data type with sharding partial decoder

## [0.16.0] - 2024-07-28

### Highlights

- Add experimental support for the `string` and `binary` data types and the `vlen` and `vlen_v2` codecs
- Cleanup the `Array` API for retrieving elements (`Vec<T>`) and `ndarray`s
- Support more Zarr V2 array configurations and make various experimental codecs `numcodecs` compatible

### Added

- Add `ArrayBytes`, `RawBytes`, `RawBytesOffsets`, and `ArrayBytesError`
  - These can represent array data with fixed and variable length data types
- Add `array::Element[Owned]` traits representing array elements
  - Supports conversion to and from `ArrayBytes`
- Add `array::ElementFixedLength` marker trait
- Add experimental `vlen` and `vlen_v2` codec for variable length data types
  - `vlen_v2` is for legacy support of Zarr V2 `vlen-utf8`/`vlen-bytes`/`vlen-array` codecs
- Add `DataType::{String,Binary}` data types
  - These are likely to become standardised in the future and are not feature gated
- Add `ArraySubset::contains()`
- Add `FillValueMetadata::{String,Unsupported}`
  - `ArrayMetadata` can be serialised and deserialised with an unsupported `fill_value`, but `Array` creation will fail.
- Implement `From<{[u8; N],&[u8; N],String,&str}>` for `FillValue`
- Add `ArraySize` and `DataTypeSize`
- Add `DataType::fixed_size()` that returns `Option<usize>`. Returns `None` for variable length data types.
- Add `ArrayError::IncompatibleElementType` (replaces `ArrayError::IncompatibleElementSize`)
- Add `ArrayError::InvalidElementValue`
- Add `ChunkShape::num_elements_u64`
- Add global `Config` option for manipulating experimental codec names
- Add `metadata::v2::codec::ZfpyCodecConfigurationNumcodecs` and associated structures

### Changed

- Use `[async_]retrieve_array_subset_opt` internally in `Array::[async_]retrieve_chunks_opt`
- **Breaking**: Replace `[Async]ArrayPartialDecoderTraits::element_size()` with `data_type()`
- Array `_store` methods now use `impl Into<ArrayBytes<'a>>` instead of `&[u8]` for the input bytes
- **Breaking**: Array `_store_{elements,ndarray}` methods now use `T: Element` instead of `T: bytemuck::Pod`
- **Breaking**: Array `_retrieve_{elements,ndarray}` methods now use `T: ElementOwned` instead of `T: bytemuck::Pod`
- **Breaking**: Simplify array store `_ndarray` methods to 2 generic type parameters
- Optimised `Array::[async_]store_array_subset_opt` when the subset is a subset of a single chunk
- Make `transmute_to_bytes` public
- Relax `ndarray_into_vec` from `T: bytemuck:Pod` to `T: Clone`
- **Breaking**: `DataType::size()` now returns a `DataTypeSize` instead of `usize`
- **Breaking**: `ArrayCodecTraits::{encode/decode}` have been specialised into `ArrayTo{Array,Bytes}CodecTraits::{encode/decode}`
- Various changes to the experimental `zfp` codec
  - **Breaking**: Remove `Zfp{Expert,FixedAccuracy,FixedPrecision,FixedRate}Configuration` and just embed these structures directly in `ZfpMode`
  - **Breaking**: `ZfpCodec::new_expert` now takes `minbits`, `maxbits`, `maxprec`, and `minexp` instead of `ZfpExpertConfiguration`
  - **Breaking**: All `ZfpCodec::new_*` methods now take a `write_header: bool` parameter
- **Breaking**: Add `ArrayMetadataV2ToV3ConversionError::Other`
- Make all v2 metadata available even without experimental codec features
- **Breaking**: Change pcodec `max_page_n` configuration to `equal_pages_up_to` to match numcodecs
- Improve the `Array` docs

### Removed

- **Breaking**: Remove `into_array_view` array and codec API
  - This was not fully utilised, not applicable to variable sized data types, and quite unsafe for a public API
- **Breaking**: Remove internal `ChunksPerShardError` and just use `CodecError::Other`
- **Breaking**: Remove `array_subset::{ArrayExtractBytesError,ArrayStoreBytesError}`
- **Breaking**: Remove `ArraySubset::{extract,store}_bytes[_unchecked]`, they are replaced by methods in `ArrayBytes`
- **Breaking**: Remove `array::validate_element_size` and `ArrayError::IncompatibleElementSize`
  - The internal validation in array `_element` methods is now more strict than just matching the element size
  - Example: `u16` must match `uint16` data type and will not match `int16` or `float16`

### Fixed

- Fix an unnecessary copy in `async_store_set_partial_values`
- Fix error when `bytes` metadata is encoded without a configuration, even if empty
- Fix an error in `ChunkGrid` docs
- Fixed `[async_]store_set_partial_values` and `MemoryStore::set` to correctly truncate the bytes of store value if they shrink

## [0.15.1] - 2024-07-11

### Added

- Add `CITATION.cff`

### Changed

- Implement `From<&String>` for `DimensionName`
- Cleanup macro usage in array

### Fixed

- Fix unnecessary allocations in `_elements` variants of array store methods

## [0.15.0] - 2024-07-07

### Highlights

- Zarr V2 support (a Zarr V3 compatible subset)
- Codec and array optimisations
  - Array store methods previously taking `Vec<u8>` now take `&[u8]`
  - Codec methods previously taking `Vec<u8>` now take `Cow<'_, [u8]>`
- `AsyncToSyncStorageAdapter`: use an async store (e.g. HTTP, S3, etc.) in a sync context
- Snappy codec support for the `blosc` codec

### Added

- Add support for a V3 compatible subset of Zarr V2
  - Compatible subset: Zarr V2 data that is Zarr V3 compatible with only a metadata change
  - Zarr V2 metadata (`.zarray`/`.zgroup`/`.zattrs`) can be transformed to V3 (`zarr.json`)
- Add `ArrayBuilder::build_arc` method
- Add `Array::[async_]retrieve_encoded_chunk[s]` method
- Add `Group::metadata_opt` method
- Add `{Array,Group}::{store,erase}_metadata_opt` methods
- Add `metadata::Metadata{Retrieve,Convert,Erase}Version` enums
- Add `Config::[set_]metadata_{convert,erase}_version` methods
- Add `{Array,Group}MetadataOptions::[set_]metadata_convert_version` methods
- Add `{Config,ArrayMetadataOptions}::[set_]include_zarrs_metadata` methods
- Add `Array::set_dimension_names`
- Add `storage::[Maybe]AsyncBytes`
- Add `array::{convert_from_bytes_slice,convert_to_bytes_vec}`
- Add `AdditionalField`
- Add `AsyncToSyncStorageAdapter` and `AsyncToSyncBlockOn`
- Add internal `fill_array_view_with_fill_value` function

### Changed

- **Breaking**: Deprecate `{Array,Group,Node}::[async_]new` for `[async_]open`, and add `open_opt`
- **Breaking**: `Array` store methods now take slices instead of `Vec`s
- **Breaking**: Change various store methods to take `&Arc<TStorage>` instead of `&TStorage`
- **Breaking**: Sync and async stores now consume and return `bytes::Bytes` instead of `Vec<u8>`
- **Breaking**: `{Array,Group}::metadata()` now return references instead of values
- **Breaking**: `AdditionalFields` is now an alias for `BTreeMap<String, AdditionalField>` instead of an opaque struct
- **Breaking**: Move `[Async]ReadableStorageTraits::{size[_prefix]}` to `[Async]ListableStorageTraits` and add default implementation for `size`
- Use `monostate` for `zarr_format`, `node_type`, and `must_understand` in unknown fields in array and group metadata
  - These fields must be be valid on deserialisation rather than array/group initialisation
  - **Breaking**: Remove associated field validation functions
- Support `object_store` 0.9-0.10
- **Breaking**: Support `opendal` 0.46-0.47, drop support for 0.45
- Bump `rayon` to 1.10.0
- Bump `itertools` to 0.13
- Bump `reqwest` to 0.12
- Bump `zip` to 2.1
- Bump `blosc-src` to 0.3.4
  - Adds `snappy` codec support
- Bump minimum supported `flate2` to 1.0.30 and `thiserror` to 1.0.61
- Add default implementations for `[Async]ReadableStorageTraits::{get,get_partial_values}`
- Use `futures::TryStreamExt::try_for_each_concurrent` instead of `FuturesUnordered` where appropriate
- Move all metadata/configuration structures into the metadata module (non breaking with re-exports)
- Rename `Metadata` to `MetadataV3`, an alias is retained
- Improve various docs
- **Breaking**: Add `MissingMetadata` to `GroupCreateError` enum
- Change internal structure of various iterators to use `std::ops::Range` and remove redundant `length`
- **Breaking**: `Indices::new_with_start_end` now takes a `range` rather than a `start` and `end`
- `RecommendedConcurrency::new` takes `impl std::ops::RangeBounds<usize>` instead of `std::ops::Range`
- **Breaking**: Move `array::MaybeBytes` to `storage::MaybeBytes`
- **Breaking**: Move `storage::storage_adapter::ZipStorageAdapter[CreateError]` to `storage::storage_adapter::zip::`
- The `{async,sync}_http_array_read` examples now demonstrate usage of `opendal` and `object_store` storage backends
- Bump `pcodec` to 0.3
  - Adds support for `uint16`, `int16` and `float16` data types to the experimental `pcodec` codec
  - **Breaking**: The schema for `PcodecCodecConfigurationV1` has changed
- Exclude integration tests and data from published package

### Removed

- **Breaking**: Remove re-exports of public dependencies
- **Breaking**: Remove `Array::set_include_zarrs_metadata`. Use `{Config,ArrayMetadataOptions}::set_include_zarrs_metadata`
- **Breaking**: Remove `ArrayMetadataV2ToV3ConversionError::InvalidZarrFormat`
- **Breaking**: Remove `{Array,Group}CreateError::{InvalidZarrFormat,InvalidNodeType}`

### Fixed

- **Breaking**: Change `ZfpExpertParams` to `ZfpExpertConfiguration` replacing existing `ZfpExpertConfiguration`
  - The previous `ZfpExpertConfiguration` was incorrect and was identical to `ZfpFixedRateConfiguration`
- Fix `FilesystemStore::list_prefix` with an empty prefix
- Fix `storage::[async_]discover_nodes` and add tests

## [0.14.0] - 2024-05-16

### Removed

- **Breaking**: Remove `store_locks` module, `[Async]ReadableWritableStorageTraits::mutex()`, and `new_with_locks` constructors from stores
  - `DefaultStoreLocks` could result in a deadlock
  - It is now the responsibility of zarrs consumers to ensure that:
    - `Array::store_chunk_subset` is not called concurrently on the same chunk
    - `Array::store_array_subset` is not called concurrently on regions sharing chunks
  - Chunk locking may be revisited in a future release

## [0.13.3] - 2024-05-16

*This release was yanked and changes reverted.*

## [0.13.2] - 2024-05-08

### Changed

- Make the `bz2` and `pcodec` codecs public
- The `"name"` of experimental codecs in array metadata now points to a URI to avoid potential future incompatibilities with other implementations
- Improve docs of several experimental codecs

## [0.13.1] - 2024-05-06

### Added

- Added the `array_sharded_ext::{ArrayShardedExt,ArrayShardedReadableExt}` extension traits for `Array` to simplify working with sharded arrays
  - Abstracts the chunk grid to an "inner chunk grid" to simplify inner chunk retrieval.
  - Shard indexes are cached in a `ArrayShardedReadableExtCache`
  - Retrieval and chunk grid methods have fallbacks for unsharded arrays. For example, an inner chunk in an unsharded array is just a chunk
  - Sync API only, `AsyncArrayShardedReadableExt` and `AsyncArrayShardedReadableExtCache` are planned for a future release
- Added `ChunkGridTraits::chunks_subset()` with default implementation

### Changed

- Allow float fill values to be created from int fill value metadata
- Make `chunk_grid::{regular,rectangular}` public
- Support 8 and 16 bit integer data types with zfp codec by promoting to 32 bit

### Fixed

- Fix `compute_encoded_size()` for `BitroundCodec` incorrectly indicating various data types were unsupported
- Fix a link in chunk grid docs
- Fix incorrect minimum dependency versions and add CI check
- Fix clippy `unexpected_cfgs` warning with recent nightly

## [0.13.0] - 2024-04-20

### Added

- Add "experimental codec store metadata if encode only" option to global config
- Add "store empty chunks" option to global config and `CodecOptions`
- Add `ArrayMetadataOptions`
- Add small example to `README.md` and crate root documentation
- Add `uint8`/`int8` support to the bitround codec
- Add `len()` and `is_empty()` methods to array subset iterator producers
- Add `Array::chunk_origin()`

### Changed

- **Breaking**: Bump MSRV to 1.75 (28 December, 2023)
- Bump `pco` (pcodec) to 0.2.1
- **Breaking**: Add `CodecTraits::create_metadata_opt()`
- **Breaking**: Rename `data_type::IncompatibleFillValueErrorMetadataError` to `IncompatibleFillValueMetadataError`
- Add a useful warning if the shard index references out-of-bounds bytes in a chunk encoded with the sharding codec
- **Breaking**: Require `ndarray::Array` parameters in various async array methods to implement `Send`

### Fixed

- Fix implementation of `from_chunkgrid_regular_configuration` macro leading to recursion
- Fix arithmetic overflow possible with the bitround codec with integer data types
- Address `todo!()`s in `retrieve_chunks_into_array_view_opt` methods

## [0.12.5] - 2024-03-17

### Added

- Implement `TryFrom<&str>` for `{Array,Group}Metadata`

### Changed

- Make `array::codec::array_to_bytes::bytes::{Endianness::is_native(),NATIVE_ENDIAN,reverse_endianness}` public

## [0.12.4] - 2024-03-09

### Fixed

- Remove unnecessary copy in `OpendalStore::set`
- Fixed `zfp` codec encode not truncating compressed data
- `zfp` codec `compute_encoded_size()` now correctly outputs a bounded size instead of an unbounded size

## [0.12.3] - 2024-03-07

### Added

- Implement `Deserialize` for `DataType`
  - A convenience for `zarrs` consumers. `ArrayMetadata` continues to use `Metadata` to parse unknown data types.
- Add `{Array,Group}::{async_}erase_metadata()` and `storage::{async_}erase_metadata()`

### Fixed

- Fixed various errors in storage docs
- Blosc codec config allow deserialization with missing `typesize`/`shuffle`
- Blosc codec encoding with `typesize` of 0 with shuffling

## [0.12.2] - 2024-02-26

### Added

- Added "Getting Started" in root documentation

### Changed

- Disabled `blosc` codec partial decoding pending a faster implementation

### Fixed

- Remove an unnecessary allocation in `IndicesIterator`

## [0.12.1] - 2024-02-24

### Added

- Add `byte_range::extract_byte_ranges_concat()`
- Add `{Async}BytesPartialDecoderTraits::partial_decode_concat()` with default implementation
- Add `ArrayCodecTraits::partial_decode_granularity()` with default implementation

### Changed

- Cleanup "Implementation Status" and "Crate Features" in root documentation
- Minor changes to docs

## [0.12.0] - 2024-02-22

### Highlights

- This release targeted:
  - Improving performance and reducing memory usage
  - Increasing test coverage (82% from 66% in v0.11.6)
- There are a number of breaking changes, the most impactful user facing changes are
  - `Array` `par_` variants have been removed and the default variants are now parallel instead of serial
  - `Array` `_opt` variants use new `CodecOptions` instead of `parallel: bool`
  - `ArraySubset` `iter_` methods have had the `iter_` prefix removed. Returned iterators now implement `into_iter()` and some also implement `into_par_iter()`
  - `Array::{set_}parallel_codecs` and `ArrayBuilder::parallel_codecs` have been removed. New methods supporting `CodecOptions` offer far more concurrency control
  - `DimensionName`s can now be created less verbosely. E.g. `array_builder.dimension_names(["y", "x"].into())`. Type inference will fail on old syntax like `.dimension_names(vec!["y".into(), "x".into()].into())`
  - `Array` store `_ndarray` variants now take any type implementing `Into<ndarray::Array<T, D>>` instead of `&ndarray::ArrayViewD<T>`.

### Added

#### Arrays

- Add `array::concurrency::RecommendedConcurrency`
- Add `array::ArrayView`
- Add array `into_array_view` methods
  - `Array::{async_}retrieve_chunk{_subset}_into_array_view{_opt}`
  - `Array::{async_}retrieve_chunks_into_array_view{_opt}`
  - `Array::{async_}retrieve_array_subset_into_array_view{_opt}`
- Add `Array::{async_}retrieve_chunk_if_exists{_elements,_ndarray}_{opt}`
- Add `_opt` variants to various array store/retrieve methods
- Add `Array::dimensionality()`
- Add `Array::chunk_shape_usize()`

#### Codecs

- Add `codec::CodecOptions{Builder}`
- Add `ArrayCodecTraits::decode_into_array_view` with default implementation
- Add `{Async}ArrayPartialDecoderTraits::partial_decode_into_array_view{_opt}` with default implementation
- Add `TestUnbounded` codec for internal testing

#### Array Subset Iterators

- Add `Contiguous{Linearised}IndicesIterator::contiguous_elements{_usize}()`
- Implement `DoubleEndedIterator` for `{Indices,LinearisedIndices,ContiguousIndices,ContiguousLinearisedIndicesIterator}Iterator`
- Add `ParIndicesIterator` and `ParChunksIterator`

#### Miscellaneous

- Add `Default Codec Concurrent Target` and `Default Chunk Concurrency Minimum` global configuration options to `Config`
- Add `{Async}ReadableWritableListableStorageTraits` and `{Async}ReadableWritableListableStorage`
- Add `{Chunk,Array}Representation::shape_u64`
- Implement `AsyncBytesPartialDecoderTraits` for `std::io::Cursor<{&[u8],Vec<u8>}>`
- Implement `From<ChunkShape>` for `Vec<NonZeroU64>`
- Add `ChunkShape::num_elements()`
- Implement `From<String>` for `DimensionName`
- Add `array::unsafe_cell_slice::UnsafeCellSlice::len()`
- Add `{Array,Chunk}Representation::dimensionality()`
- Add `ArraySubset::new_empty()` and `ArraySubset::is_empty()`
- Add missing `IncompatibleArraySubsetAndShapeError::new()`
- Add `--usage-log` argument to examples to use `UsageLog` storage transformer
- Add more tests for `Array`, codecs, store locks, and more
- Add `array_write_read_ndarray` example
- Add `array::bytes_to_ndarray()` and make `array::elements_to_ndarray()` public
- [#13](https://github.com/LDeakin/zarrs/pull/13) Add `node::Node::path()`, `metadata()`, and `children()` by [@lorenzocerrone]
- [#13](https://github.com/LDeakin/zarrs/pull/13) Derive `Clone` for `node::Node` and `node::NodeMetadata` by [@lorenzocerrone]
- Add `bytemuck` feature to the `half` dependency (public)

### Changed

#### Arrays

- **Breaking**: `Array` `_opt` methods now use a `codec::CodecOptions` parameter instead of `parallel: bool`
- **Behaviour change**: default variants without `_opt` are no longer serial but parallel by default
- **Breaking**: `Array` store `_ndarray` variants now take any type implementing `Into<ndarray::Array<T, D>>` instead of `&ndarray::ArrayViewD<T>`
  - This is to reflect that these methods consume the underlying `Vec` in the ndarray
  - It also removes the constraint that arrays have a dynamic dimension

#### Codecs

- **Breaking**: remove `par_` variants and many `_opt` variants in favor of a single method with a `codec::CodecOptions` parameter
  - `partial_decode` and `partial_decode_opt` remain
  - **Behaviour change**: `partial_decode` is no longer serial but parallel by default
- **Breaking**: add `{ArrayCodecTraits,BytesToBytesCodecTraits}::recommended_concurrency()`
- **Breaking**: add `ArrayPartialDecoderTraits::element_size()`

#### Array Subset Iterators

- **Breaking**: `ArraySubset::iter_` methods no longer have an `iter_` prefix and return structures implementing `IntoIterator` including
  - `Indices`, `LinearisedIndices`, `ContiguousIndices`, `ContiguousLinearisedIndices`, `Chunks`
  - `Indices` and `Chunks` also implement `IntoParallelIter`
- Array subset iterators are moved into public `array_subset::iterators` and no longer in the `array_subset` namespace

### Storage

- **Breaking**: Storage transformers must be `Arc` wrapped as `StorageTransformerExtension` trait methods now take `self: Arc<Self>`
- **Breaking**: `Group` and `Array` methods generic on storage now require the storage have a `'static` lifetime
- Removed lifetimes from `{Async}{Readable,Writable,ReadableWritable,Listable,ReadableListable}Storage`

#### Miscellaneous

- **Breaking**: `ArrayBuilder::dimension_names()` generalised to accept `Option<I>` where `I: IntoIterator<Item = D>` and `D: Into<DimensionName>`
  - Can now write `builder.dimension_names(["y", "x"].into())` instead of `builder.dimension_names(vec!["y".into(), "x".into()].into())`
- **Breaking**: Remove `Array::{set_}parallel_codecs` and `ArrayBuilder::parallel_codecs`
- **Breaking**: Add `ChunkGridTraits::chunk_shape_u64{_unchecked}` to `ChunkGridTraits`
- **Breaking**: Add `create{_async}_readable_writable_listable_transformer` to `StorageTransformerExtension` trait
- **Breaking**: Rename `IncompatibleArrayShapeError` to `IncompatibleArraySubsetAndShapeError`
- **Breaking**: Use `IncompatibleArraySubsetAndShapeError` in `ArrayStoreBytesError::InvalidArrayShape`
- **Breaking**: Add `ArrayError::InvalidDataShape`
- Add a fast path to `Array::retrieve_chunk_subset{_opt}` if the entire chunk is requested
- `DimensionName::new()` generalised to accept a name implementing `Into<String>`
- Cleanup uninitialised `Vec` handling
- Dependency bumps
  - `crc32` (private) to [0.6.5](https://github.com/zowens/crc32c/releases/tag/v0.6.5) to fix nightly build
  - `opendal` (public) to [0.45](https://github.com/apache/opendal/releases/v0.45.0)
- Make `UnsafeCellSlice` public

### Removed

- **Breaking**: Remove `InvalidArraySubsetError` and `ArrayExtractElementsError`
- **Breaking**: Remove non-default store lock constructors
- **Breaking**: Remove unused `storage::store::{Readable,Writable,ReadableWritable,Listable}Store`

### Fixed

- **Breaking**: `ArraySubset::end_inc` now returns an `Option`, which is `None` for an empty array subset
- `Array::retrieve_array_subset` and variants now correctly return the fill value if the array subset references out-of-bounds elements
- Add missing input validation to some `partial_decode` methods
- Validate `ndarray` array shape in `{async_}store_{chunk,chunks}_ndarray{_opt}`
- Fixed transpose partial decoder and its test, elements were not being correctly transposed
- Minor docs fixes

## [0.11.6] - 2024-02-06

### Added

- Add a global configuration `config::Config` accessible via `config::{get_config,get_config_mut}`
  - Currently it exposes a single configuration option: `validate_checksums` (default: `true`)
- Document correctness issues with past versions and how to correct errant arrays in crate root

## [0.11.5] - 2024-02-05

### Fixed

- **Major bug** Fixed the `crc32c` codec so it uses `CRC32C` rather than `CRC32`
  - All arrays written prior to this release that use the `crc32c` codec are not correct
- Fixed the `crc32c` codec reserving more memory than necessary

## [0.11.4] - 2024-02-05

### Added

- Add `codecov` support to CI

### Fixed

- Fixed a regression introduced in v0.11.2 ([89fc63f](https://github.com/LDeakin/zarrs/commit/89fc63fa318cfd780e85fec6f9506ca65336a2c3)) where codecs with an empty configuration would serialise as a string rather than a struct with a `name` field, which goes against the zarr spec
  - Fixes the `codec_bytes_configuration_none` test and adds `codec_crc32c_configuration_none` test

## [0.11.3] - 2024-01-31

### Added

- Added support for [miri](https://github.com/rust-lang/miri) testing and accompanying notes in `BUILD.md`

### Changed

- Make `IDENTIFIER` public for codecs, chunk key encodings, and chunk grids

### Fixed

- Fix formatting of `pcodec` feature in `lib.rs` docs
- Remove `println!` in `PcodecCodec`
- Fixed `FillValue::equals_all` with unaligned inputs

## [0.11.2] - 2024-01-30

### Added

- Added experimental `bz2` (bzip2) codec behind `bz2` feature
- Added experimental `pcodec` codec behind `pcodec` feature

### Changed

- docs: clarify that `bitround` and `zfp` codec configurations are draft

### Fixed

- Do not serialise `configuration` in `Metadata` if is empty
- Do not serialise `endian` in `BytesCodecConfigurationV1` if it is none

## [0.11.1] - 2024-01-29

### Fixed

- Fixed build with `bitround` or `zfp` features without `async` feature

## [0.11.0] - 2024-01-26

### Highlights

- This release targeted
  - Improving documentation
  - Increasing coverage and correctness (line coverage increased from 70.66% to 78.46% since `0.10.0`)
  - Consolidating and improving errors and their messages
- Major breaking changes
  - `Array` `retrieve_` methods now return `Vec<u8>`/`Vec<T>` instead of `Box<[u8]>`/`Box<[T]>`
  - Added `ChunkShape` (which wraps `Vec<NonZeroU64>`) and added `ChunkRepresentation`
    - Chunks can no longer have any zero dimensions
    - Creating an array now requires specifying a chunk shape like `vec![1, 2, 3].try_into()?` instead of `vec![1, 2, 3].into()`

### Added

- Tests for `ByteRange`, `BytesRepresentation`, `StorePrefix`, `StoreKey`, `ArrayBuilder`, `ArraySubset`, `GroupBuilder`, `Group`, `NodeName`, `NodePath`, `Node`, `AdditionalFields`, `Metadata`, `FillValue`, `Group`, `Metadata`
- `array_subset::IncompatibleStartEndIndicesError`
- Add `array::transmute_from_bytes_vec`
- Re-export public dependencies at the crate root: `bytes`, `bytemuck`, `dyn_clone`, `serde_json`, `ndarray`, `object_store`, and `opendal`
- Implement `Display` for `ByteRange`, `StoreKeyRange`, `NodeName`
- Add `HexString::new`
- Add `PluginMetadataInvalidError`

### Changed

- **Breaking**: `Array` `retrieve_` methods now return `Vec<u8>`/`Vec<T>` instead of `Box<[u8]>`/`Box<[T]>`
  - This avoids potential internal reallocations
- **Breaking**: `StoreKey::parent` now returns `StorePrefix` instead of `Option<StorePrefix>`
- **Breaking**: `ZipStorageAdapter::{new,new_with_path}` now take a `StoreKey`
- **Breaking**: `ArraySubset::new_with_start_end_{inc,exc}` now return `IncompatibleStartEndIndicesError` instead of `IncompatibleDimensionalityError`
  - It is now an error if any element of `end` is less than `start`
- Remove `#[must_use]` from `GroupBuilder::{attributes,additional_fields}`
- **Breaking**: Rename `Node::new_with_store` to `Node::new`, and `Node::new` to `Node::new_with_metadata` for consistency with `Array`/`Group`
- Use `serde_json` `float_roundtrip` feature
- **Breaking**: Use `bytemuck` instead of `safe_transmute`
  - Array methods now have `<T: bytemuck::Pod + ..>` instead of `<T: safe_transmute::TriviallyTransmutable + ..>`
- **Breaking**: Rename `array::safe_transmute_to_bytes_vec` to `array::transmute_to_bytes_vec`
- **Breaking**: Make `zfp` a private dependency by changing `Zfp{Bitstream,Field,Stream}` from `pub` to `pub(super)`
- **Breaking**: Make `zip` a private dependency by not exposing `ZipError` in `ZipStorageAdapterCreateError`
- Refine `UsageLogStorageTransformer` outputs and add docs
- Improve `PerformanceMetricsStorageTransformer` docs
- **Breaking**: `InvalidByteRangeError` now holds a `ByteRange` and bytes length and returns a more informative error message
- **Breaking**: Remove `StorageError::InvalidJSON` and add `StorageError::InvalidMetadata`
  - `InvalidMetadata` additionally holds a `StoreKey` for more informative error messages
- More informative `Metadata` deserialisation error message with an invalid configuration
- **Breaking**: `PluginCreateError::Other` changed to unit struct and added `PluginCreateError::from<{String,&str}>`
- `PluginCreateError::Unsupported` now includes a `plugin_type` field for more informative error messages
- Add `array::ChunkShape` wrapping `Vec<NonZeroU64>` and `array::ChunkRepresentation` which is essentially `ArrayRepresentation` with a `NonZeroU64` shape
  - **Breaking**: Relevant codec and partial decoder methods now use `ChunkRepresentation` instead of `ArrayRepresentation`
  - **Breaking**: Relevant chunk grid methods now use `ChunkShape` instead of `ArrayShape`
  - **Breaking**: Relevant array methods now use `ChunkShape` instead of `ArrayShape`

### Removed

- **Breaking**: Remove `StorePrefixError::new`, deprecated since `v0.7.3`
- **Breaking**: Remove `ArraySubset::{in_subset,in_subset_unchecked}`, deprecated since `v0.7.2`
- **Breaking**: Remove `impl From<&StorePrefix> for NodeName`, unused and not useful
- **Breaking**: Remove `NodeCreateError::Metadata`
  - `NodeCreateError::StorageError` with `StorageError::InvalidMetadata` is used instead
- **Breaking**: Remove `{ArrayCreateError,GroupCreateError}::MetadataDeserializationError`
  - `{ArrayCreateError,GroupCreateError}::StorageError` with `StorageError::InvalidMetadata` is used instead
- **Breaking**: Remove `GroupCreateError::Metadata` as it was unused
- **Breaking**: Remove `PluginCreateError::ConfigurationInvalidError`

### Fixed

- Disallow an empty string for a `StoreKey`
- `ArrayBuilder` now validates additional fields
- `FillValue::equals_all` incorrect behaviour with a `FillValue` with size not equal to 1, 2, 4, 8, or 16 bytes.
- Fix `NodePath` display output
- Fix handling of non-standard `NaN` values for `f16` and `bf16`
- Fix potential missed error in `Metadata::to_configuration`

## [0.10.0] - 2024-01-17

### Changed

- Bump `opendal` to 0.44
- Bump `object_store` to 0.9
- **Breaking** `async_store_chunk` and `AsyncWritableStorageTraits::set` now take `bytes::Bytes`
  - `bytes::Bytes` are used by both supported async stores (`object_store` and `opendal`), and this avoids a copy

### Fixed

- Various clippy warnings

## [0.9.0] - 2024-01-03

### Highlights

- New `Array` methods to store/retrieve/erase multiple chunks
- Many `Array` internal revisions and removal of some unnecessary methods

### Added

- Reexport `safe_transmute::TriviallyTransmutable` as `array::TriviallyTransmutable`
- Add `Array::chunks_subset{_bounded}`
- Add `store_chunks`, `retrieve_chunks`, `erase_chunks` and variants to `Array`

### Changed

- Use macros to reduce common code patterns in `Array`
- Separate `Array` methods into separate files for each storage trait
- **Breaking**: Remove `_opt` and `par_` variants of `async_retrieve_array_subset` and `async_store_array_subset` (including `_elements` and `_ndarray` variants)
- Revise `array_write_read` and `async_array_write_read` examples
- **Breaking**: Storage `erase`/`erase_values`/`erase_prefix` methods and `Array::erase_chunk` now return `()` instead of `bool` and succeed irrespective of the whether the key/prefix exists

## [0.8.0] - 2023-12-26

### Highlights

- Feature changes:
  - Added: `object_store` and `opendal` with generalised support for stores from these crates
  - Removed: `s3`, `gcp`, and `azure` (use `object_store` or `opendal` instead)
  - Changed: `http` and `zip` are no longer default features
- `ReadableStorageTraits` is no longer a supertrait of `WritableStorageTraits`
- Moved chunk locking from `Array` into stores
- Improved documentation and code coverage

### Added

- Added `ReadableWritableStorage` and `ReadableWritableStore` and async variants
- Added `{async_}store_set_partial_values`
- **Breaking** Added `create_readable_writable_transformer` to `StorageTransformerExtension` trait
- Added `storage::store_lock` module
  - Adds generic `StoreLocks`, `StoreKeyMutex`, and `StoreKeyMutexGuard` with associated traits and async variants
  - Includes `DefaultStoreLocks` and `DisabledStoreLocks` implementations
- Readable and writable stores include a `new_with_locks` method to choose the store lock implementation
- Added `ArraySubset::new_with_ranges`
- Added `ByteRange::offset`
- Added `object_store` feature with `AsyncObjectStore` store (wraps `object_store::ObjectStore`)
  - **Breaking** Removes the explicit `object_store`-based stores (e.g. `AsyncAmazonS3Store`, `AsyncHTTPStore`)
  - **Breaking** Removes the `object_store_impl` macro
  - **Breaking** Removes the `s3`, `gcp`, and `azure` crate features
- Added `opendal` feature
  - `OpendalStore` store (wraps `opendal::BlockingOperator`)
  - `AsyncOpendalStore` store (wraps `opendal::Operator`)

### Changed

- **Breaking**  `ReadableStorageTraits` is no longer a supertrait of `WritableStorageTraits`
  - `WritableStorage` is no longer implicitly readable. Use `ReadableWritableStorage`
- **Breaking**: `{Async}WritableStorageTraits::set_partial_values()` no longer include default implementations
  - Use new `{async_}store_set_partial_values` utility functions instead
- Add `#[must_use]` to `Array::builder`, `Array::chunk_grid_shape`, and `ArrayBuilder::from_array`
- **Breaking** Remove `http` and `zip` from default features
- Locking functionality for arrays is moved into stores
- Improved `Array` documentation
- Add store testing utility functions for unified store testing
- Make various `Array` methods with `parallel` parameter `pub`
- Remove `#[doc(hidden)]` from various functions which are `unsafe` and primarily intended for internal use
- **Breaking** Bump minimum supported rust version (MSRV) to `1.71` (13 July, 2023)

### Fixed

- Fixed `MemoryStore::get_partial_values_key` if given an invalid byte range, now returns `InvalidByteRangeError` instead of panicking

## [0.7.3] - 2023-12-22

### Added

- Add `From<ChunkKeyEncodingTraits>` for `ChunkKeyEncoding`
- Add chunk key encoding tests

### Changed

- Revise code coverage section in `BUILD.md` to use `cargo-llvm-cov`
- Increased code coverage in some modules
- Add `--all-features` to clippy usage in `BUILD.md` and `ci.yml`

### Fixed

- Fixed chunk key encoding for 0 dimensional arrays with `default` and `v2` encoding
- Fixed various clippy warnings

## [0.7.2] - 2023-12-17

### Added

- `ArraySubset::{extract_elements/extract_elements_unchecked}` and `ArrayExtractElementsError`

### Changed

- Add `ArraySubset::{overlap,overlap_unchecked}` and `ArraySubset::{relative_to,relative_to_unchecked}`
  - These replace `ArraySubset::{in_subset,in_subset_unchecked}`, which are now deprecated
- Add `From<String>` for `StorePrefixError` and deprecate `StorePrefixError::new`

### Fixed

- Fix `cargo test` with `async` crate feature disabled

## [0.7.1] - 2023-12-11

### Fixed

- Fix use of `impl_trait_projections` in `{Array/Bytes}PartialDecoderCache`, which was only stabilised in Rust 1.74

## [0.7.0] - 2023-12-05

### Highlights

- Experimental `async` feature: Support async stores and array/group operations
  - See `async_array_write_read` and `async_http_array_read` examples
- Experimental `s3`/`gcp`/`azure` features for experimental async Amazon S3/Google Cloud Storage/Microsoft Azure Blob Storage stores

### Added

- Add `storage_async` module with asynchronous storage traits: `Async{Readable,Writable,Listable,ReadableListable}StorageTraits`
- Implemented for `StorageHandle`
- Add async filesystem/http/memory stores in `storage::store::async` module and a wrapper for any store provided by the [`object_store`](https://docs.rs/object_store/latest/object_store/) crate
- Add async support to zarr `Group` and `Array`
- Add `Async{Readable,Writable,Listable,ReadableListable}Storage`
- Add `StorageTransformerExtension::create_async_{readable,writable,listable,readable_listable}_transformer`
- Add `Node::async_new_with_store` and implement `storage::async_get_child_nodes`
- Add `async_array_write_read` and `async_http_array_read` examples
- Add experimental `async` feature (disabled by default)
- Add experimental async `Amazon S3`, `Google Cloud`, `Microsoft Azure` stores (untested)

### Changed

- Bump itertools to `0.12` and zstd to `0.13`
- Set minimum supported rust version (MSRV) to `1.70` (1 June, 2023)
  - Required by `half` since `2.3.1` (26 June, 2023)
- Make `StoreKeyRange` and `StoreKeyStartValue` clonable
- **Breaking**: Remove `ReadableWritableStorageTraits`, `ReadableWritableStorage`, `ReadableWritableStore`, and `StorageTransformerExtension::create_readable_writable_transformer`
  - These were redundant because `WritableStorageTraits` requires `ReadableStorageTraits` since 6e69a4d
- Move sync stores to `storage::store::sync`
- Move sync storage traits to `storage_sync.rs`
- Move array sync storage trait impls into `array_sync.rs`
- Use `required-features` for examples

## [0.6.0] - 2023-11-16

### Highlights

- Revisions for recent updates to the Zarr V3 specification (e.g. sharding `index_location` and removal of `"order": "C"/"F"` from transpose codec)
- API changes to improve usability
- Performance improvements and a few bug fixes
- Experimental `zfp` and `bitround` codecs

### Added

- **Breaking**: Added `UnsupportedDataTypeError`
- **Breaking**: Added `CodecError::UnsupportedDataType`
- Added `array_subset::IncompatibleArrayShapeError`
- Added `array_subset::iter_linearised_indices_unchecked`
- Added parallel encoding/decoding to tests
- Added `array_subset::ArrayStoreBytesError`, `store_bytes`, and `store_bytes_unchecked`
- Added experimental `zfp` codec implementation behind `zfp` feature flag (disabled by default)
- Added experimental `bitround` codec implementation behind `bitround` feature flag (disabled by default)
  - This is similar to [numcodecs BitRound](https://numcodecs.readthedocs.io/en/stable/bitround.html#numcodecs.bitround.BitRound), but it supports rounding integers from the most significant set bit
- Added `ShardingCodecBuilder`
- Added `ReadableListableStorage`, `ReadableListableStorageTraits`, `StorageTransformerExtension::create_readable_listable_transformer`
- Added `ByteRange::to_range()` and `to_range_usize()`
- Added `StoreKeyStartValue::end()`
- Added default implementation for `WritableStorageTraits::set_partial_values`
  - `WritableStorageTraits` now requires `ReadableStorageTraits`
- Added `From<&[u8]>` for `FillValue`
- Added `FillValue::all_equal` and fill value benchmark
  - Implements a much faster fill value test
- Added `Array::chunk_grid_shape`/`chunk_subset`
- Added `par_` variants for the `store_array_subset`/`retrieve_array_subset` variants in `Array`, which can encode/decode multiple chunks in parallel
- Added `ArraySubset::bound` and `Array::chunk_subset_bounded`
- Added methods to `CodecChain` to retrieve underlying codecs
- Added `Array::builder()` and `ArrayBuilder::from_array()`
- Added more `ArrayBuilder` modifiers and made internals public
- Added a fast path to `Array::retrieve_array_subset` methods if the array subset matches a chunk
- Added `array::{ZARR_NAN_F64,ZARR_NAN_F32,ZARR_NAN_F16,ZARR_NAN_BF16}` which match the zarr nan bit representation on all implementations
- Added `size_usize()` to `ArrayRepresentation`
- Add generic implementations of storage supertraits (`ReadableWritableStorageTraits` and `ReadableListableStorageTraits`)
- Add `size_prefix()` to stores

### Changed

- **Breaking**: `array::data_type::DataType` is now marked `#[non_exhaustive]`
- **Breaking**: Promote the `r*` (raw bits), `float16` and `bfloat16` data types to standard data types in `array::data_type::DataType`, rather than extension data types
  - **Breaking**: Remove the crate features: `raw_bits`, `float16`, `bfloat16`
  - **Breaking**: Removes `array::data_type::RawBitsDataType/Bfloat16DataType/Float16DataType`
  - **Breaking**: `half` is now a required dependency
- **Breaking**: Rename `TransposeCodec::new` to `new_with_configuration`
- **Breaking**: Array subset methods dependent on an `array_shape` now use the `IncompatibleArrayShapeError` error type instead of `IncompatibleDimensionalityError`
- **Breaking**: Various array subset iterators now have validated `new` and unvalidated `new_unchecked` constructors
- Blosc codec: disable parallel encoding/decoding for small inputs/outputs
- Bytes codec: optimise implementation
- **Breaking**: `ArrayToArrayCodecTraits::compute_encoded_size` and `ArrayToBytesCodecTraits::compute_encoded_size` can now return a `CodecError`
- `ArrayBuilder::build()` and `GroupBuilder::build` now accept unsized storage
- **Breaking**: `StoragePartialDecoder` now takes a `ReadableStorage` input
- `sharded_array_write_read` example now prints storage operations and demonstrates retrieving inner chunks directly from a partial decoder
- the zarrs version and a link to the source code is now written to the `_zarrs` attribute in array metadata, this can be disabled with `set_include_zarrs_metadata(false)`
- **Breaking**: Rename `FillValueMetadata::Uint` to `UInt` for consistency with the `DataType::UInt` variants.
- `StorePrefix`, `StoreKey`, `NodeName` `new` methods are now `: impl Into<String>`
- **Breaking**: `ArrayBuilder::dimension_names` now takes an `Option` input, matching the output of `Array::dimension_names`
- **Breaking**: `ArrayError::InvalidChunkGridIndicesError` now holds array indices directly, not a `chunk_grid::InvalidArrayIndicesError`
- **Breaking**: `Array::chunk_array_representation` now returns `ArrayError` instead of `InvalidChunkGridIndicesError` and the `array_shape` parameter is removed
- **Breaking**: `Array::chunks_in_array_subset` now returns `IncompatibleDimensionalityError` instead of `ArrayError`
- **Breaking**: `ArraySubset::new_with_start_end_inc`/`new_with_start_end_exc` now take `end: ArrayIndices` instead of `end: &[u64]
- **Breaking**: Move `array_subset::validate_array_subset` to `ArraySubset::inbounds`
- Allow out-of-bounds `Array::store_array_subset` and `Array::retrieve_array_subset`
  - retrieved out-of-bounds elements are populated with the fill value
- Derive `Clone` for `StorageTransformerChain`
- **Breaking**: `ArrayBuilder::storage_transformers` use `StorageTransformerChain`
- **Breaking**: change `ArrayError::InvalidFillValue` to `InvalidFillValueMetadata` and add a new `InvalidFillValue`
- **Breaking**: The transpose codec order configuration parameter no longer supports the constants "C" or "F" and must instead always be specified as an explicit permutation [zarr-developers/zarr-specs #264](https://github.com/zarr-developers/zarr-specs/pull/264)
  - Removes `TransposeOrderImpl`
  - `TransposeOrder` is now validated on creation/deserialisation and `TransposeCodec::new` no longer returns a `Result`
- **Breaking**: Change `HexString::as_bytes()` to `as_be_bytes()`
- Support `index_location` for sharding codec
- Optimise `unravel_index`
- **Breaking**: Array subset iterator changes
  - Simplify the implementations
  - Remove `next` inputs
  - Make constructors consistent, remove `inner` in constructors
  - Add `size_hint` to all iterators, implement `ExactSizeIterator`/`FusedIterator`
- **Major breaking**: Output boxed slices `Box<[..]>` from array retrieve methods instead of `Vec<..>`
- **Major breaking**: Input `Vec<..>` instead of `&[..]` to array store methods
  - Supports some perf improvements
- **Breaking**: Change `BytesRepresentation` enum from `KnownSize(u64)`/`VariableSize` to `FixedSize(u64)`/`BoundedSize(u64)`/`UnboundedSize`
- Preallocate sharding codec encoded output when the encoded representation has a fixed or bounded size
- Add `par_encode` for `zstd` codec
- **Breaking**: Codecs now must implement `encode_opt`, `decode_opt`, and `partial_decoder_opt`
- **Breaking**: Partial decoders now must implement `partial_decode_opt` and the `decoded_representation` is now supplied on creation, rather than when calling `partial_decode`/`partial_decode_par`/`partial_decode_opt`
- Sharding partial decoder now decodes inner chunks in full rather than partially decoding them, this is much faster with some codecs (e.g. blosc)
  - In future, this will probably become configurable
- Moved `storage/store/{key.rs,prefix.rs}` to `storage/{store_key.rs,store_prefix.rs}`

### Fixed

- Bytes codec handling of complex and raw bits data types
- Additional debug assertions to validate input in array subset `_unchecked` functions
- **Breaking**: `array_subset::iter_linearised_indices` now returns a `Result<_, IncompatibleArrayShapeError>`, previously it could not fail even if the `array_shape` did not enclose the array subset
- The `array_subset_iter_contiguous_indices3` test was incorrect as the array shape was invalid for the array subset
- `ArraySubset::extract_bytes` now reserves the appropriate amount of memory
- Sharding codec performance optimisations
- `FilesystemStore::erase_prefix` now correctly removes non-empty directories
- **Breaking**: `ArrayBuilder::storage_transformers` remove `#[must_use]`
- Validate data type and fill value compatibility in `ArrayBuilder`
- Handling of `"NaN"` fill values, they are now guaranteed to match the byte representation specified in the zarr v3 spec
- Add a fast path to array retrieve methods which avoids a copy
- Optimise sharding codec decode by removing initial population by fill value
- Include checksum with `zstd` codec if enabled, previously this did nothing

### Removed

- **Breaking**: Disabled data type extensions `array::data_type::DataType::Extension`.
- **Breaking**: Remove `StoreExtension` traits
- **Breaking**: Remove `chunk_grid::InvalidArrayIndicesError`/`ChunkGridShapeError`
- **Breaking**: Remove `ArrayError::InvalidArrayIndicesError`

## [0.5.1] - 2023-10-10

### Added

- Tests for `DataType::fill_value_from_metadata`
- A paragraph on concurrency in the `Array` docs

### Changed

- Fix some docs typos

### Fixed

- `FillValueMetadata::try_as_uint/int` can both now handle `FillValueMetadata::Uint/Int`
- `Array::store_chunk` now erases empty chunks
- Fixed a race in `Array::store_chunk_subset` and add a fast path if the subset spans the whole chunk
- Fix complex number handling in `DataType::fill_value_from_metadata`
- Fix byte arrays being interpreted as complex number fill value metadata

## [0.5.0] - 2023-10-08

### Added

- `MaybeBytes` an alias for `Option<Vec<u8>>`
  - When a value is read from the store but the key is not found, the returned value is now `None` instead of an error indicating a missing key
- Add `storage::erase_chunk` and `Array::erase_chunk`
  - The `array_write_read` example is updated to demonstrate `erase_chunk`
- Add `TryFrom::<&str>` for `Metadata` and `FillValueMetadata`
- Add `chunk_key_encoding` and `chunk_key_encoding_default_separator` to `ArrayBuilder`
- Add `TryFrom<char>` for `ChunkKeySeparator`
- Add `ArraySubset::new_with_start_end_inc/new_with_start_end_exc`
- Add `codec::extract_byte_ranges_read` utility function to read byte ranges from a `Read` source which does not support `Seek`

### Changed

- **Breaking**: Remove `StorageError::KeyNotFound` in favour of returning `MaybeBytes`
- **Breaking**: Add `StorageError::UnknownKeySize` if a method requires a known key size, but the key size cannot be determined
- **Breaking**: Add `ArrayCreateError::MissingMetadata` if attempting to create an array in a store without specifying metadata, and the metadata does not exist
- **Breaking**: `UsageLogStorageTransformer` now takes a prefix function rather than a string
  - The `http_array_read` example now logs store requests to stdout using `UsageLogStorageTransformer`
- **Breaking**: `WritableStorageTraits::erase/erase_values/erase_prefix` return a boolean indicating if they actually deleted something
- **Breaking**: Add `ReadableStorageTraits::get_partial_values_key` which reads byte ranges for a store key
- **Breaking**: Changed `data_type::try_create_data_type` to `DataType::from_metadata`
- **Breaking**: Changed `try_create_codec` to `Codec::from_metadata`
- Make `ArrayBuilder` and `GroupBuilder` non-consuming
- Add a fast-path to `Array::store_array_subset` if the array subset matches a chunk subset
- **Breaking**: Make `ChunkKeyEncoding` a newtype.
  - **Breaking**: Changed `try_create_chunk_key_encoding` to `ChunkKeyEncoding::from_metadata`.
- **Breaking**: Make `ChunkGrid` a newtype.
  - **Breaking**: Changed `try_create_chunk_grid` to `ChunkGrid::from_metadata`.
- **Breaking**: Rename `StorageTransformerChain::new_with_metadatas` to `from_metadata`
- **Breaking**: Rename `CodecChain::new_with_metadatas` to `from_metadata`
- **Breaking**: Rename `DataTypeExtension::try_create_fill_value` to `fill_value_from_metadata`
- **Breaking**: Rename `codec::extract_byte_ranges_rs` to `extract_byte_ranges_read_seek`

### Fixed

- `BytesCodec` now defaults to native endian encoding as opposed to no encoding (only valid for 8 bit data types).
- `storage::get_child_nodes` and `Node::new_with_store` now correctly propagate storage errors instead of treating all errors as missing metadata
- `Group::new` now handles an implicit group (with a missing `zarr.json`)
- `ZipStore` handle missing files
- `ZipStore` no longer reads an internal file multiple times when extracting multiple byte ranges
- `HTTPStore` improve error handling, check status codes

## [0.4.2] - 2023-10-06

### Added

- Add `From<&str>` and `From<String>` for `Other` variants of `CodecError`, `StorageError`, `ChunkGridShapeError`, `StorePluginCreateError`

### Changed

- Support parallel encoding, parallel decoding, and partial decoding with the `blosc` codec
  - Previously the blosc codec would read the whole chunk when partial decoding
- `HTTPStore` range requests are now batched by default

### Fixed

- Fixed `retrieve_chunk_subset` returning fill values on any `StorageError` instead of just `StorageError::KeyNotFound`

## [0.4.1] - 2023-10-04

### Added

- Add `StorageHandle`, a clonable handle to borrowed unsized storage

### Changed

- Support unsized storage (`TStorage: ?Sized` everywhere)

## [0.4.0] - 2023-10-04

### Added

- Readable and listable `ZipStorageAdapter` behind `zip` feature
- Readable `HTTPStore` behind `http` feature
- Add `StorageValueIO`, a `std::io::Read` interface to a storage value.
- Add `zip_array_write_read` and `http_array_read` examples

### Changed

- Relax some dependency minimum versions
- Add `size_hint()` to some array subset iterators
- **Breaking**: Fix `LinearisedIndicesIterator` to use array shape instead of subset shape
  - `LinearisedIndicesIterator::new` and `ArraySubset::iter_linearised_indices` now require `array_shape` parameter
- **Breaking**: Array subset shape no longer needs to be evenly divisible by chunk shape when creating a chunk iterator
  - Removes `ChunksIteratorError`
- Add array subset iterator tests
- **Breaking**: Remove unvalidated `from(String)` for store key/prefix
- Validate that store prefixes and keys do not start with `/`
- **Breaking**: Add `StorageError::Other` and `StorageError::Unsupported` variants
- **Breaking** `FilesystemStore` now accepts a file and does not create directory on creation
  - adds `FilesystemStoreCreateError:InvalidBasePath` and removes `FilesystemStoreCreateError:InvalidBaseDirectory/ExistingFile`
- **Breaking**: `ReadableStorageTraits::size()` to `u64` from `usize`
- **Breaking**: Add `ReadableStorageTraits::size_key()`
- Storage and store traits no longer require `Debug`
- Add a default implementation for `WritableStorageTraits::erase_values`
- Make array/group explicitly store `Arc<TStorage>`
- `StorageTransformerChain` now only accepts `Arc` storage.
- **Breaking**: Various group methods are now `#[must_use]`
- Change `NodePath` internal representation to `PathBuf`
- Remove unneeded '/' prefix strip in `StorePrefix`
- **Breaking**: Remove storage trait implementations for `Arc<TStorage>`, now must explicitly deref
- Implement `Eq` and `PartialEq` for `DataType`
- **Breaking**: Use `u64` instead of `usize` for byte ranges/array index/shape etc. This makes it possible to index into larger arrays on 32-bit systems.

### Fixed

- Fix store prefix to node path conversion and vice versa
- Fix `StorePrefix::parent()` so it outputs a valid `StorePrefix`
- Fix `StoreKey::parent()` for top level keys, e.g `"a"` now has parent prefix `"/"` instead of `None`
- Print root node with `Node::hierarchy_tree`

## [0.3.0] - 2023-09-27

### Added

- Add `CHANGELOG.md`

### Changed

- Require the `ndarray` *feature* for examples
- Remove the `ndarray` dev dependency
- Remove the `ndarray` dependency for the `sharding` feature
- Replace deprecated `tempdir` with `tempfile` for tests
- **Breaking**: Change `ByteRange` enum to have `FromStart` and `FromEnd` variants
- Substitute `blosc` dependency for `blosc-src` which builds blosc from source
- **Breaking**: Rename `compression` field to `cname` in `BloscCodecConfigurationV1` for consistency with the zarr spec

## [0.2.0] - 2023-09-25

### Added

- Initial public release

[unreleased]: https://github.com/zarrs/zarrs/compare/zarrs-v0.22.10...HEAD
[0.22.10]: https://github.com/LDeakin/zarrs/releases/tag/zarrs-v0.22.10
[0.22.9]: https://github.com/LDeakin/zarrs/releases/tag/zarrs-v0.22.9
[0.22.8]: https://github.com/LDeakin/zarrs/releases/tag/zarrs-v0.22.8
[0.22.7]: https://github.com/LDeakin/zarrs/releases/tag/zarrs-v0.22.7
[0.22.6]: https://github.com/LDeakin/zarrs/releases/tag/zarrs-v0.22.6
[0.22.5]: https://github.com/LDeakin/zarrs/releases/tag/zarrs-v0.22.5
[0.22.4]: https://github.com/LDeakin/zarrs/releases/tag/zarrs-v0.22.4
[0.22.3]: https://github.com/LDeakin/zarrs/releases/tag/zarrs-v0.22.3
[0.22.2]: https://github.com/LDeakin/zarrs/releases/tag/zarrs-v0.22.2
[0.22.1]: https://github.com/LDeakin/zarrs/releases/tag/zarrs-v0.22.1
[0.22.0]: https://github.com/LDeakin/zarrs/releases/tag/zarrs-v0.22.0
[0.22.0-beta.3]: https://github.com/LDeakin/zarrs/releases/tag/zarrs-v0.22.0-beta.3
[0.22.0-beta.2]: https://github.com/LDeakin/zarrs/releases/tag/zarrs-v0.22.0-beta.2
[0.22.0-beta.1]: https://github.com/LDeakin/zarrs/releases/tag/zarrs-v0.22.0-beta.1
[0.22.0-beta.0]: https://github.com/LDeakin/zarrs/releases/tag/zarrs-v0.22.0-beta.0
[0.21.2]: https://github.com/LDeakin/zarrs/releases/tag/zarrs-v0.21.2
[0.21.1]: https://github.com/LDeakin/zarrs/releases/tag/zarrs-v0.21.1
[0.21.0]: https://github.com/LDeakin/zarrs/releases/tag/zarrs-v0.21.0
[0.20.1]: https://github.com/LDeakin/zarrs/releases/tag/zarrs-v0.20.1
[0.20.0]: https://github.com/LDeakin/zarrs/releases/tag/zarrs-v0.20.0
[0.20.0-beta.2]: https://github.com/LDeakin/zarrs/releases/tag/zarrs-v0.20.0-beta.2
[0.20.0-beta.1]: https://github.com/LDeakin/zarrs/releases/tag/zarrs-v0.20.0-beta.1
[0.20.0-beta.0]: https://github.com/LDeakin/zarrs/releases/tag/zarrs-v0.20.0-beta.0
[0.19.2]: https://github.com/LDeakin/zarrs/releases/tag/zarrs-v0.19.2
[0.19.1]: https://github.com/LDeakin/zarrs/releases/tag/zarrs-v0.19.1
[0.19.0]: https://github.com/LDeakin/zarrs/releases/tag/zarrs-v0.19.0
[0.18.3]: https://github.com/LDeakin/zarrs/releases/tag/zarrs-v0.18.3
[0.18.2]: https://github.com/LDeakin/zarrs/releases/tag/zarrs-v0.18.2
[0.18.1]: https://github.com/LDeakin/zarrs/releases/tag/zarrs-v0.18.1
[0.18.0]: https://github.com/LDeakin/zarrs/releases/tag/zarrs-v0.18.0
[0.18.0-beta.0]: https://github.com/LDeakin/zarrs/releases/tag/zarrs-v0.18.0-beta.0
[0.17.1]: https://github.com/LDeakin/zarrs/releases/tag/zarrs-v0.17.1
[0.17.0]: https://github.com/LDeakin/zarrs/releases/tag/zarrs-v0.17.0
[0.17.0-beta.3]: https://github.com/LDeakin/zarrs/releases/tag/zarrs-v0.17.0-beta.3
[0.17.0-beta.2]: https://github.com/LDeakin/zarrs/releases/tag/zarrs-v0.17.0-beta.2
[0.17.0-beta.1]: https://github.com/LDeakin/zarrs/releases/tag/zarrs-v0.17.0-beta.1
[0.17.0-beta.0]: https://github.com/LDeakin/zarrs/releases/tag/zarrs-v0.17.0-beta.0
[0.16.4]: https://github.com/LDeakin/zarrs/releases/tag/v0.16.4
[0.16.3]: https://github.com/LDeakin/zarrs/releases/tag/v0.16.3
[0.16.2]: https://github.com/LDeakin/zarrs/releases/tag/v0.16.2
[0.16.1]: https://github.com/LDeakin/zarrs/releases/tag/v0.16.1
[0.16.0]: https://github.com/LDeakin/zarrs/releases/tag/v0.16.0
[0.15.1]: https://github.com/LDeakin/zarrs/releases/tag/v0.15.1
[0.15.0]: https://github.com/LDeakin/zarrs/releases/tag/v0.15.0
[0.14.0]: https://github.com/LDeakin/zarrs/releases/tag/v0.14.0
[0.13.3]: https://github.com/LDeakin/zarrs/releases/tag/v0.13.3
[0.13.2]: https://github.com/LDeakin/zarrs/releases/tag/v0.13.2
[0.13.1]: https://github.com/LDeakin/zarrs/releases/tag/v0.13.1
[0.13.0]: https://github.com/LDeakin/zarrs/releases/tag/v0.13.0
[0.12.5]: https://github.com/LDeakin/zarrs/releases/tag/v0.12.5
[0.12.4]: https://github.com/LDeakin/zarrs/releases/tag/v0.12.4
[0.12.3]: https://github.com/LDeakin/zarrs/releases/tag/v0.12.3
[0.12.2]: https://github.com/LDeakin/zarrs/releases/tag/v0.12.2
[0.12.1]: https://github.com/LDeakin/zarrs/releases/tag/v0.12.1
[0.12.0]: https://github.com/LDeakin/zarrs/releases/tag/v0.12.0
[0.11.6]: https://github.com/LDeakin/zarrs/releases/tag/v0.11.6
[0.11.5]: https://github.com/LDeakin/zarrs/releases/tag/v0.11.5
[0.11.4]: https://github.com/LDeakin/zarrs/releases/tag/v0.11.4
[0.11.3]: https://github.com/LDeakin/zarrs/releases/tag/v0.11.3
[0.11.2]: https://github.com/LDeakin/zarrs/releases/tag/v0.11.2
[0.11.1]: https://github.com/LDeakin/zarrs/releases/tag/v0.11.1
[0.11.0]: https://github.com/LDeakin/zarrs/releases/tag/v0.11.0
[0.10.0]: https://github.com/LDeakin/zarrs/releases/tag/v0.10.0
[0.9.0]: https://github.com/LDeakin/zarrs/releases/tag/v0.9.0
[0.8.0]: https://github.com/LDeakin/zarrs/releases/tag/v0.8.0
[0.7.3]: https://github.com/LDeakin/zarrs/releases/tag/v0.7.3
[0.7.2]: https://github.com/LDeakin/zarrs/releases/tag/v0.7.2
[0.7.1]: https://github.com/LDeakin/zarrs/releases/tag/v0.7.1
[0.7.0]: https://github.com/LDeakin/zarrs/releases/tag/v0.7.0
[0.6.0]: https://github.com/LDeakin/zarrs/releases/tag/v0.6.0
[0.5.1]: https://github.com/LDeakin/zarrs/releases/tag/v0.5.1
[0.5.0]: https://github.com/LDeakin/zarrs/releases/tag/v0.5.0
[0.4.2]: https://github.com/LDeakin/zarrs/releases/tag/v0.4.2
[0.4.1]: https://github.com/LDeakin/zarrs/releases/tag/v0.4.1
[0.4.0]: https://github.com/LDeakin/zarrs/releases/tag/v0.4.0
[0.3.0]: https://github.com/LDeakin/zarrs/releases/tag/v0.3.0
[0.2.0]: https://github.com/LDeakin/zarrs/releases/tag/v0.2.0

[`zarr-extensions`]: https://github.com/zarr-developers/zarr-extensions

[@lorenzocerrone]: https://github.com/lorenzocerrone
[@dustinlagoy]: https://github.com/dustinlagoy
[@sk1p]: https://github.com/sk1p
[@niklasmueboe]: https://github.com/niklasmueboe
[@ilan-gold]: https://github.com/ilan-gold
[@jder]: https://github.com/jder
[@keller-mark]: https://github.com/keller-mark
[@mannreis]: https://github.com/mannreis
[@kylebarron]: https://github.com/kylebarron
[@clbarnes]: https://github.com/clbarnes<|MERGE_RESOLUTION|>--- conflicted
+++ resolved
@@ -7,7 +7,6 @@
 
 ## [Unreleased]
 
-<<<<<<< HEAD
 ### Added
 
 - Add `ArrayBytesVariableLength`
@@ -45,14 +44,13 @@
   - Use `num_elements()` and `element_size()` instead
 
 [#280]: https://github.com/zarrs/zarrs/pull/280
-=======
+
 ## [0.22.10] - 2025-11-29
 
 ### Fixed
 
 - Fix `bz2` codec bounded size
 - Fix `zlib` codec bounded size
->>>>>>> 0563c642
 
 ## [0.22.9] - 2025-11-27
 
