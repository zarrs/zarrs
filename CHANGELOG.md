--- conflicted
+++ resolved
@@ -24,16 +24,12 @@
 - Add `ChunkGridTraits::[par_]iter_chunk_indices()`
 - Add `ArraySubset::chunk_shape()`
 - Impl `IntoIterator` for `ChunkShape`
-<<<<<<< HEAD
-- Add `RegularBoundedChunkGrid`
+- Add `RegularBoundedChunkGrid` (`zarrs.regular_bounded`)
+- Add `DefaultSuffixChunkKeyEncoding` (`zarrs.default_suffix`)
 - Add initial generic indexing support to partial decoders
   - Add `Indexer` trait with implementations for `&ArraySubset`, `&[ArrayIndices]`, `&[T]` where `T: Indexer`, and more
   - Partial decoders and encoders use `&dyn Indexer` instead of `&ArraySubset`
 - Add `IncompatibleIndexerAndShapeError`
-=======
-- Add `RegularBoundedChunkGrid` (`zarrs.regular_bounded`)
-- Add `DefaultSuffixChunkKeyEncoding` (`zarrs.default_suffix`)
->>>>>>> 3f7eb5a4
 
 ### Changed
 - **Major Breaking**: Refactor `ArrayBuilder`
