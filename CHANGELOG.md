# Changelog

All notable changes to this project will be documented in this file.

The format is based on [Keep a Changelog](https://keepachangelog.com/en/1.0.0/),
and this project adheres to [Semantic Versioning](https://semver.org/spec/v2.0.0.html).

## [Unreleased]

### Added
- Add `index_location` support to `vlen` codec
  - Add `VlenCodec::with_index_location()`
- Add `numcodecs.adler32` codec
- Add `ChunkCacheTypePartialDecoder`, `ChunkCachePartialDecoderLru{Chunk,Size}Limit[ThreadLocal]`
- Add `Array::storage()` and `Array::with_storage()`
- Add `Array<T>::[async_]readable()` where `T: [Async]ReadableWritableStorageTraits`
- Implement `Clone` for `Error` structs
- Add `{Indices,Chunks,LinerisedIndices,ContiguousIndices,ContiguousLinearisedIndices}IntoIterator` and `Par{Indices,Chunks}IntoIterator`
  - Implement `Into[Parallel]Iterator` for `Indices` and `IntoParallelRefIterator` for `&Indices`
  - Implement `Into[Parallel]Iterator` for `Chunks` and `IntoParallelRefIterator` for `&Chunks`
  - Implement `IntoIterator` for `{Linearised,Contiguous,ContiguousLinearised}Indices`
- Impl `From<ChunkKeySeparator>` for `char`
<<<<<<< HEAD
- Add initial generic indexing support to partial decoders
  - Add `Indexer` trait with implementations for `&ArraySubset`, `&[ArrayIndices]`, `&[T]` where `T: Indexer`, and more
  - Partial decoders and encoders use `&dyn Indexer` instead of `&ArraySubset`
- Add `IncompatibleIndexerAndShapeError`
=======
- Impl `From<RegularChunkGridCreateError>` for `IncompatibleDimensionalityError`
>>>>>>> d83d5089

### Changed
- **Major Breaking**: Refactor `ArrayBuilder`
  - All fields are now private
  - Add `ArrayBuilder::{new_with_chunk_grid,chunk_grid_metadata,build_metadata,attributes_mut}()`
  - Add `ArrayBuilder{ChunkGrid,DataType,FillValue}`
  - Change `ArrayBuilder::new()` to take a broader range of types for each parameter, and swap order of `chunk_grid`/`data_type`. See below
  ```diff
  ArrayBuilder::new(
      // array shape
      vec![8, 8], // or [8, 8], &[8, 8], etc.
  -   DataType::Float32,
  -   vec![4, 4].try_into()?, // no longer valid
  -   f32::NAN.into(), // no longer valid
  +   // regular chunk shape or chunk grid metadata
  +   vec![4, 4], // or [4, 4], &[4, 4], "{"name":"regular",...}", MetadataV3::new_with_configuration(...)
  +   // data type or data type metadata
  +   DataType::Float32, // or "float32", "{"name":"float32"}", MetadataV3::new("float32").
  +   // fill value or fill value metadata
  +   f32::NAN, // or "NaN", FillValue, FillValueMetadataV3
  )
  .build()
  ```
- **Major Breaking**: change the `{Array,Chunk}Representation::new[_unchecked]` `fill_value` parameter to take `impl Into<FillValue>` instead of `FillValue`
  ```diff
  -  ChunkRepresentation::new(chunk_shape(), DataType::Float32, 0.0f32.into())?,
  +  ChunkRepresentation::new(chunk_shape(), DataType::Float32, 0.0f32)?,
  ```
- **Major Breaking**: change the `[Async]ArrayPartialDecoderTraits::partial_decode[_into]()` trait method:
  - `array_subsets: &[ArraySubset]` parameter changed to `indexer: &dyn Indexer`
  - Returns `ArrayBytes<'_>` instead of `Vec<ArrayBytes<'_>>`
- **Major Breaking**: change the `ArrayPartialEncoderTraits::partial_encode()` trait method:
   - `subsets_and_bytes: &[(&ArraySubset, ArrayBytes<'_>)]` parameter changed to `indexer: &dyn Indexer` and `bytes: &ArrayBytes<'_>`
- **Breaking**: `Array::set_shape()` now returns a `Result`
  - Previously it was possible to resize an array to a shape incompatible with a `rectangular` chunk grid
- **Breaking**: Refactor `ChunkGridTraits` and `ChunkGridPlugin`, chunk grids are initialised with the array shape
  - `ChunkGrid::from_metadata()` and `{Regular,Rectangular}ChunkGrid::new()` now have an `ArrayShape` parameter
  - Implementations must now implement `ChunkGridTraits::grid_shape()` as `grid_shape_unchecked()` has been removed
  - Add `ChunkGridTraits::array_shape()`
- **Breaking**: `VlenCodec::new()` gains an `index_location` parameter
- **Breaking**: `ArrayShardedExt::inner_chunk_grid_shape()` no longer returns an `Option`
- **Breaking**: change `array::codecs()` to return an `Arc`d instead of borrowed `CodecChain` 
- **Breaking**: Add `size()` method to `{Array,Bytes}PartialDecoderTraits`
- **Breaking**: Refactor the `ChunkCache` trait
  - The previous API supported misuse (e.g. using a chunk cache with different arrays)
  - **Breaking**: Add `retrieve_chunk_subset()` and `array()` methods (required)
  - Add `retrieve_{array_subset,chunks}()` methods with `_elements()` and `_ndarray()` variants (provided)
  - Remove `array` from method parameters, the `ChunkCache` must own an `Arc<Array>` instead. See below
  ```diff
  -  let cache = ChunkCacheEncodedLruChunkLimit::new(50);
  -  array.retrieve_chunk_opt_cached(&cache, &[0, 1], &CodecOptions::default()),
  +  let cache = ChunkCacheEncodedLruChunkLimit::new(array, 50);
  +  cache.retrieve_chunk(&[0, 1], &CodecOptions::default()),
  ```
- **Breaking**: Change `byte_range::extract_byte_ranges_read_seek` to take `T` instead of `&mut T`
- **Breaking**: Auto implement `[Async]BytesPartialDecoderTraits` for `T: AsRef<[u8]> + ...`
- **Breaking**: `Arc` the `ChunkCache` types
- **Breaking**: Change `Contiguous[Linearised]Indices` iterators to include the number of contiguous indices in their `Item`
- Optimised chunk key encoders
- Bump `zarrs_metadata_ext` to 0.2.0
- Bump `zarrs_storage` to 0.4.0
- Bump `blosc-src` to 0.3.6
- Move `zarrs_opendal` to a new repository: `zarrs/zarrs_opendal`

### Removed
- **Breaking**: Remove `ArrayChunkCacheExt`. Use the `ChunkCache` methods instead
- **Breaking**: Remove `Par{Chunks,Indices}IteratorProducer`, which were unneeded
- **Breaking**: Remove `[Async]BytesPartialDecoderTraits` implementations for `std::io::Cursor` variants
<<<<<<< HEAD
- **Breaking**: Remove `IncompatibleArraySubsetAndShapeError`
=======
- **Breaking**: Remove `ArraySubset::chunks()` and `array_subset::iterators::Chunks`
>>>>>>> d83d5089

### Fixed
- Permit data types with empty configurations that do not require one

## [0.21.2] - 2025-06-19

### Added
- Add complex variants of `float4_e2m1fn`, `float6_{e2m3fn,e3m2fn}`, `float8_{e3m4,e4m3,e4m3b11fnuz,e4m3fnuz,e5m2,e5m2fnuz,e8m0fnu}` data types
- Add `float8` feature enabling the use of `float8::F8E4M3` and `float8::F8E5M2` in `Array::*_elements` methods

### Changed
- Cleanup `zarrs` root docs and README
- Bump `bzip2` to 0.6.0
- Bump `criterion` (dev) to 0.6.0
- Bump `zip` (dev) to 4.0.0
- Bump `zarrs_registry` to 0.1.4
- Bump `zarrs_data_type` to 0.3.2
- Bump `zarrs_zip` to 0.2.3

## [0.21.1] - 2025-06-16

### Added
- Add `numpy.datetime64` and `numpy.timedelta64` data type support
  - `chrono` and `jiff` native element types are supported

### Changed
- Add `Other` to `ArrayError` enum
- Bump `zarrs_registry` to 0.1.3
- Bump `zarrs_metadata_ext` to 0.1.1

## [0.21.0] - 2025-06-08

### Added
- Implement `Element` for `&[u8; N]` for `r*` data type
- Add `complex_{bfloat16,float16,float32,float64}` data types
- Add `float4_e2m1fn`, `float6_{e2m3fn,e3m2fn}`, `float8_{e3m4,e4m3,e4m3b11fnuz,e4m3fnuz,e5m2,e5m2fnuz,e8m0fnu}` data types
  - These have no associated `Element`/`ElementOwned` type and cannot be used with `Array::*_elements()` methods
  - Only hex string fill values are supported
- Add `[u]int{2,4}` data types

### Changed
- Sign extend to the nearest byte when decoding in the `packbits` codec

### Fixed
- **Breaking behaviour**: The `bytes` data type now uses the `vlen-bytes` codec rather than `vlen` by default
  - This was intended for 0.20.0 but incorrectly implemented (the changelog has been amended)
- **Breaking**: Resolve bugs in `Group::child_*` methods and remove no-op `recursive` boolean ([#200] by [@jder])
- Fix missing support for `bitround` `[u]int8` partial decoding
- Fix missing support for `pcodec` `{int,uint,float}16` partial decoding
- Fixed `packbits` codec with a non-zero `first_bit`

[#200]: https://github.com/zarrs/zarrs/pull/200

## [0.20.1] - 2025-06-01

### Changed
- Improve `zstd` codec performance

## [0.20.0] - 2025-05-17

### Highlights
- Added support for ZEP0009 — Zarr Extension Naming
- Added support for ZEP0010 — Generic Extensions (Draft as at 2025/05/17)
  - array/group `extensions` metadata, broader `must_understand` support
- Added support for data type extensions
- Add various new codecs

### Added
- Add codecs: `numcodecs.zlib`, `numcodecs.shuffle`, `numcodecs.fixedscaleoffset`, `packbits`, `squeeze`
- Add support for data type extensions
  - The data type extension API is defined in the `zarrs_data_type` crate
  - **Breaking**: `DataType::metadata_fill_value()` is now fallible
  - **Breaking**: `DataType::from_metadata()` now returns a `PluginCreateError` on error instead of `UnsupportedDataTypeError`
  - **Breaking**: `DataType::from_metadata()` has an additional `ExtensionAliasesDataTypeV3` parameter
  - **Breaking**: `DataType::[fixed_]size()` are no longer `const`
  - **Breaking**: Remove `TryFrom<DataTypeMetadataV3>` for `DataType`
  - **Breaking**: Remove `DataType::identifier()`
  - **Breaking**: move the `zarrs::array::{data_type,fill_value}` modules into the `zarrs_data_type` crate
  - **Breaking**: Rename `IncompatibleFillValueError` to `DataTypeFillValueError`
  - **Breaking**: Rename `IncompatibleFillValueMetadataError` to `DataTypeFillValueMetadataError`
  - Add `Extension` variant to `DataType`
  - Add `custom_data_type_{fixed_size,variable_size,uint4,uint12,float8_e3m4}` examples
- Add `zarrs_registry` crate that tracks extension `name`/`id` aliases
  - Add `config::{{codec,data_type}_aliases_{v3,v2}}[_mut]`
- Add `array:codec::{InvalidBytesLengthError,InvalidArrayShapeError,InvalidNumberOfElementsError,SubsetOutOfBoundsError}`
- Add `ArraySubset::inbounds_shape()` (matches the old `ArraySubset::inbounds` behaviour)
- Add `ArrayBytesFixedDisjointView[CreateError]`
- Add `[Async]ArrayDlPackExt` traits that add methods to `Array` for `DLPack` tensor interop (needs `dlpack` feature)
- Add missing `Group::async_child_*` methods
- Add `[Async]{Array,Bytes}PartialDecoderDefault`
- Add `Config::{codec,data_type}_aliases_{v2,v3}[_mut]`
- Add `Async{Array,Bytes}PartialEncoderTraits` and `*CodecTraits::async_partial_encoder()`
- Add `array_subset::ArraySubsetError` [#156] by [@ilan-gold]
- Add `array_subset::IncompatibleOffsetError`
- Add `AsyncArrayShardedReadableExt` and `AsyncArrayShardedReadableExtCache`
- Add `ArrayBytesFixedDisjointViewCreateError::IncompatibleArraySubsetAndShapeError` [#156] by [@ilan-gold]
- Add `CodecError::IncompatibleDimensionalityError` variant [#156] by [@ilan-gold]
- Add `CodecError::{DataTypeExtension,IncompatibleFillValueError,InvalidArrayShape,InvalidNumberOfElements,SubsetOutOfBounds,RawBytesOffsetsCreate,RawBytesOffsetsOutOfBounds}` variants
- Add `ArrayError::{ArrayBytesFixedDisjointViewCreateError,IncompatibleStartEndIndicesError,IncompatibleOffset,DlPackError}` variants
- Add `CodecMetadataOptions` and `ArrayMetadataOptions::codec_options[_mut]`
- Implement `From<T: IntoIterator<Item = Range<u64>>>` for `ArraySubset`

### Changed
- **Breaking Behaviour**: Use the `vlen-utf8` codec by default for `string` data types
  - `zarrs` previously used `vlen`, an experimental codec not supported by other implementations
- **Breaking Behaviour**: Refactor `codec` name handling and `CodecTraits` in alignment with ZEP0009 and the [`zarr-extensions`] repository
  - All "experimental" codecs now use the `zarrs.` prefix (or `numcodecs.` if fully compatible)
  - Add support for aliased codec names
  - Enables pass-through of codecs from Zarr V2 to V3 without converting to a V3 equivalent (if supported)
- **Breaking**: Split the `zarrs_metadata` crate into `zarrs_metadata` (core) and `zarrs_metadata_ext` (extensions)
  - `zarrs_metadata_ext` is re-exported as `zarrs::metadata_ext`
- **Breaking**: Split the `plugin` module to the `zarrs_plugin` crate
  - `zarrs_plugin` is re-exported as `zarrs::plugin`
  - **Breaking**: `Plugin` is now generic over the creation arguments
  - **Breaking**: `StorageTransformerPlugin` now uses a `Plugin`
- **Breaking**: change `ArraySubset::inbounds` to take another subset rather than a shape
- **Breaking**: Change `CodecError::UnexpectedChunkDecodedSize` to an `InvalidBytesLengthError`
- **Breaking**: Make the following safe and change output args to `ArrayBytesFixedDisjointView`:
  - `Array::[async_]retrieve_chunk[_subset]_into`
  - `[Async]ArrayPartialDecoderTraits::partial_decode_into`
  - `ArrayToBytesCodecTraits::decode_into`
  - `zarrs::array::copy_fill_value_into`
  - `zarrs::array::update_array_bytes`
- **Breaking**: change `RawBytesOffsets` into a validated newtype
- **Breaking**: `ArrayBytes::new_vlen()` not returns a `Result` and validates bytes/offsets compatibility
- **Breaking**: `ArrayError` and `CodecErorr` are now marked as non-exhaustive
- **Breaking**: Add `CodecTraits::{identifier,default_name,configuration[_opt]}()`
- **Breaking**: Change the error type of `node::[async_]get_child_nodes()` and `Group::{children,child_*}()` to `NodeCreateError` instead of `StorageError`
- **Breaking**: Refactor `ArrayToArrayCodecTraits`:
  - Rename `compute_encoded_size()` to `encoded_representation()` and add a default implementation
  - Rename `compute_decoded_shape()` to `decoded_shape()`
  - Add `encoded_shape()` and `encoded_fill_value()`
- **Breaking**: Rename `{ArrayToArray,ArrayToBytes,BytesToBytes}CodecTraits::compute_encoded_size()` to `encoded_representation()`
- **Breaking**: Rename `{ArrayToArray,ArrayToBytes,BytesToBytes}CodecTraits::dynamic()` to `into_dyn()`
- **Breaking**: Rename `[Async]ArrayPartial{Encoder,Decoder}Default` to `[Async]ArrayToBytesPartial{Encoder,Decoder}Default`
- **Breaking**: Rename `[Async]BytesPartial{Encoder,Decoder}Default` to `[Async]BytesToBytesPartial{Encoder,Decoder}Default`
- **Breaking**: `ArraySubset::bound` error type changed to `ArraySubsetError` [#156] by [@ilan-gold]
- **Breaking**: `ArraySubset::relative_to` error type changed to `ArraySubsetError`
- **Breaking**: `Group::consolidated_metadata` now returns an owned `ConsolidatedMetadata` instead of a reference
- **Breaking**: Move `zarrs_metadata::v3::UnsupportedAdditionalFieldError` to `zarrs::array::AdditionalFieldUnsupportedError`
- **Breaking**: Move `ArrayMetadataOptions::*experimental_codec_store_metadata_if_encode_only` into `CodecMetadataOptions`
- `ArrayCreateError::DataTypeCreateError` now uses a `PluginCreateError` internally
- Add default implementations for `{ArrayToArray,ArrayToBytes,BytesToBytes}CodecTraits::[async_]partial_{encoder,decoder}`
- **Breaking**: Bump `zarrs_metadata` to 0.5.0
- Bump `thiserror` to 2.0.2
- Bump `lru` to 0.14.0
- Bump `half` to 2.3.1
- Bump `derive_more` to 2.0.0

### Removed
- **Breaking**: Remove `ArraySubset` unchecked methods [#156] by [@ilan-gold]
- **Breaking**: Remove `{Array,Group}::additional_fields[_mut]`
- **Breaking**: Remove `CodecTraits::create_metadata[_opt]()`
- **Breaking**: Remove `Config::experimental_codec_names[_mut]`

### Fixed
- Fixed reserving one more element than necessary when retrieving `string` or `bytes` array elements
- Check offset is valid in `ArraySubset::relative_to`
- Reenable broken compatibility tests since fixed in `zarr-python`/`numcodecs`
- Reject arrays and groups with unsupported `"must_understand": true` extensions
- Allow `{Array,Group}::new_with_metadata()` and `{Array,Group}Builder` to create arrays with `"must_understand": true` additional fields
  - `{Array,Group}::[async_]open[_opt]` continue to fail with additional fields with `"must_understand": true`

[#156]: https://github.com/zarrs/zarrs/pull/156

## [0.20.0-beta.2] - 2025-05-16

## [0.20.0-beta.1] - 2025-05-12

## [0.20.0-beta.0] - 2025-05-03

## [0.19.2] - 2025-02-13

### Changed
- Bump `zarrs_metadata` to 0.3.4 which includes a number of Zarr metadata fixes
  - See the [`zarrs_metadata` CHANGELOG.md](https://github.com/LDeakin/zarrs/blob/main/zarrs_metadata/CHANGELOG.md)

## [0.19.1] - 2025-01-19

### Added
- Document that elements in `ArrayBytes` must be in C-contiguous order

### Changed
- Use new language/library features added between Rust 1.78-1.82 (internal)
- Cleanup root docs and README removing ZEPs table and ecosystem table

### Fixed
- New clippy lints
- Mark `String` and `Bytes` data types as experimental in their docs
- Mark `rectangular` chunk grid as experimental since it is based on a draft ZEP
- Add missing invariant to `[partial_]decode_into` safety docs

## [0.19.0] - 2025-01-10

### Highlights
- `zarr-python` 3.0.0 has been released today!
- The focus of this release has been in maximising compatibility with unstandardised extensions in `zarr-python` (e.g. experimental codecs, consolidated metadata, etc.)

### Added
- Add `ArrayShardedReadableExt::retrieve_encoded_inner_chunk`
- Add `ArrayShardedReadableExt::inner_chunk_byte_range`
- Add `ArrayShardedExt::is_exclusively_sharded`
- Add `ArrayShardedReadableExtCache::array_is_exclusively_sharded`
- Add `Vlen{Array,Bytes,Utf8}Codec`, replacing `VlenV2Codec`
- Add `ZstdCodecConfigurationNumCodecs`
  - Adds support for Zarr V2 `zstd` encoded data created with `numcodecs` < 0.13
- Add support for pcodec `Auto`, `None`, and `TryLookback` delta specs
- Add `Group::[set_]consolidated_metadata`
- Add `Node::consolidate_metadata`
  - Consolidated metadata is not currently used to optimise node hierarchy requests
- Add experimental `fletcher32` checksum codec based on the numcodecs implementation
  - Adds `fletcher32` feature flag
- Add ecosystem compatibility notes in the experimental codecs docs

### Changed
- **Breaking**: Seal `Array` extension traits: `ArraySharded[Readable]Ext` and `ArrayChunkCacheExt`
- **Breaking**: Make `{Array,Bytes}PartialDecoderCache` private
- **Breaking**: Make `Any` a supertrait of partial encoder/decoder traits
- **Breaking**: Add `ArrayError::UnsupportedMethod`
- **Breaking**: Rename `DataType::Binary` to `Bytes` for compatibility with `zarr-python`
- **Breaking**: Make `array::codec::array_to_bytes::bytes::reverse_endianness` private
- **Breaking**: Make `VlenV2Codec` private
- Bump `itertools` to 0.14
- Indicate that `zfp` / `zfpy` codecs have different metadata in codec table
- Use `zarr-python` 3.0.0 in compatibility tests
- **Breaking**: Bump MSRV to 1.82 (17 October, 2024)

### Removed
- Remove support for pcodec `Try{FloatMult,FloatQuant,IntMult}` mode specs
  - These may be reimplemented when supported by `zarr-python`/`numcodecs`

### Fixed
- Cleanup unnecessary lifetime constraints in partial decoders
- Fix `clippy::useless_conversion` lint

## [0.18.3] - 2024-12-30

### Added
- impl `From<Node>` for `NodePath` ([#112] by [@niklasmueboe])
- Add `Group::child[_{group,array}]_paths` ([#112] by [@niklasmueboe])

[#112]: https://github.com/LDeakin/zarrs/pull/112

## [0.18.2] - 2024-12-25

### Added
- functions to get children of Group ([#104] by [@niklasmueboe])
  - adds `Group::[async_]children`, `Group::[async_]child_groups`, `Group::[async_]child_arrays`
- Impl `From<Node>` for `NodeMetadata`

### Changed
- Reduce metadata code duplication in the `Node` module

[#104]: https://github.com/LDeakin/zarrs/pull/104

## [0.18.1] - 2024-12-17

### Changed
- Bump `zfp-sys` to 0.3.0
- Bump `bzip2` to 0.5.0
- Minor readme/ecosystem updates

### Fixed
- Fix `unsafe_op_in_unsafe_fn` lint
- Clarify that the `zstd` codec is draft in docs
- Clarify that the `gdeflate` codec is experimental in docs

## [0.18.0] - 2024-11-23

### Announcements
- [`zarrs-python`](https://github.com/ilan-gold/zarrs-python) was recently released
  - It implements a high-performance codec pipeline for the reference [`zarr-python`](https://github.com/zarr-developers/zarr-python) implementation
  - It is supported by downstream libraries like `dask`
  - See [zarr_benchmarks](https://github.com/LDeakin/zarr_benchmarks) for benchmarks
- [The `zarrs` Book](https://book.zarrs.dev) has been created and is under construction

### Release Highlights
- Experimental partial encoding support (enabling writing shards incrementally)
- Improve Zarr V2 interoperability and conversion

### Added
- Add a `makefile` and simplify `BUILD.md`
- Add chunk-by-chunk update example in `Array` docs
- Add `array::copy_fill_value_into()`
- Add experimental partial encoding support (sync only):
  - Enables writing shards incrementally
  - With `{CodecOptions,Config}::experimental_partial_encoding` enabled, `Array::store_{array,chunk}_subset` will use partial encoding
  - This is an experimental feature for now until it has more comprehensively tested and support is added in the async API
  - Adds `ArrayPartialEncoderTraits`, `BytesPartialEncoderTraits`, `StoragePartialEncoder`, `ArrayPartialEncoderDefault`, `BytesPartialEncoderDefault`
  - **Breaking**: Add `{ArrayToArray,ArrayToBytes,BytesToBytes}CodecTraits::partial_encoder`
- Add `with_` methods to `{Array,Group}MetadataOptions`
- Add `zarr_v2_to_v3` example
- Add `{Array,Group}::to_v3()`
- Add `ShardingCodecBuilder::build_arc()`
- Add `zarrs::version::version_{str,pre}`
- Add "The zarrs Book" and `zarrs-python` to docs

### Changed
- Bump `unsafe_cell_slice` to 0.2.0
- **Breaking**: Change `output` parameter of `decode_into` codec trait methods to `&UnsafeCellSlice<u8>`
- **Breaking**: Add `dynamic()` to all `CodecTraits`
- **Breaking**: Add `options` parameter to `[Async]ArrayPartialDecoderTraits::partial_decode` and remove `partial_decode_opt`
- Make `array::update_array_bytes()` public
- **Breaking**: Bump MSRV to 1.77 (21 March, 2024)
- Bump `zfp-sys` to 0.2.0
- Display `ArraySubset` as a list of ranges
- Relax `output_subset` requirements on `ArrayToBytesCodecTraits::decode_into` and `ArrayPartialDecoderTraits::partial_decode_into`
  - The subset shape and dimensionality no longer has to match, only the number of elements
- Bump `pco` (pcodec) to 0.4
- **Breaking**: Change `experimental_codec_names` config hashmap to `HashMap<String, String>` from `HashMap<&'static str, String>`
- **Breaking**: Add `name` parameter to `vlen_v2` codec constructors
- Register `vlen-array`, `vlen-bytes`, and `vlen-utf8` codecs
- Bump `zarrs_metadata` to 0.2.0
- Bump `zarrs_storage` to 0.3.0
- Bump `zarrs_filesystem` to 0.2.0
- Make `zarrs::version::version_{,major,minor,patch}` const

### Removed
- Remove `async-recursion` dependency
- **Breaking**: Remove `Default` implementation for `VlenV2Codec`

### Fixed
- Fix panics that could occur with with empty byte ranges / empty array subsets in `Array`, `ByteRange` and codec methods

## [0.18.0-beta.0] - 2024-11-15

## [0.17.1] - 2024-10-18

### Added
 - Add `zarrs_icechunk` to ecosystem docs

### Fixed
 - Fix `data_key` encoding on windows (it contained '//')
 - Fix `clippy::needless_lifetimes` lint

## [0.17.0] - 2024-10-02

### Highlights / Major Changes
 - `zarrs` has been split into 3 core crates: `zarrs`, `zarrs_metadata`, and `zarrs_storage`
   - `zarrs_storage` and `zarrs_metadata` are re-exported as the `storage` and `metadata` modules
 - Store implementations have been moved into separate crates: `zarrs_{filesystem,http,object_store,opendal,zip}`
   - `zarrs_filesystem` is re-exported as the `filesystem` module with the `filesystem` feature (enabled by default)
 - Direct IO support for Linux in `FilesystemStore`
 - **Implicit groups are no longer supported**
   - It is the responsibility of the `zarrs` consumer to explicitly write group metadata when creating a hierarchy
 - Codecs must now be `Arc`'d instead of `Box`'d
 - Fixes a performance regression introduced in 0.16 when reading sharded arrays
 - Check the full release notes for all changes. This release has many breaking changes due to items being removed, moved, renamed, and deprecated.

### Added
 - Add `ChunkGridTraits::chunks_in_array_subset()`
 - Add chunk cache support
   - Add `ArrayChunkCacheExt` extension trait for `Array`
   - Add traits: `ChunkCache`, `ChunkCacheType` (implemented by `ChunkCacheType{Encoded,Decoded}`)
   - Add chunk cache implementations: `ChunkCache{En,De}codedLru{Size,Chunk}Limit[ThreadLocal]`
 - [#58](https://github.com/LDeakin/zarrs/pull/58) Add direct I/O support in `FilesystemStore` by [@sk1p]
   - Adds `FilesystemStoreOptions` and `FilesystemStore::new_with_options`
 - [#64](https://github.com/LDeakin/zarrs/pull/64) Add `Array::[async_]store_encoded_chunk` for writing already-encoded chunks by [@sk1p]
 - Add `key()`, `start()`, `value()` to `StoreKeyStartValue`
 - Add `StorageError::MissingMetadata` now that implicit groups are not supported
 - Add `ChunkShape::to_array_shape()`
 - Add `DataTypeMetadataV3`
 - Add `ArrayShardedExt::effective_inner_chunk_shape`
   - This is the effective inner chunk shape (i.e. read granularity) of a sharded array
   - It is equal to the inner chunk shape unless the `transpose` codec precedes `sharding_indexed`
 - **Breaking**: Add `ArrayToArrayCodecTraits::compute_decoded_shape()`
   - Needed for `ArrayShardedExt::effective_inner_chunk_shape`
 - Add `ArrayToBytesCodecTraits::decode_into` and `[Async]ArrayPartialDecoderTraits::partial_decode_into`
   - This revisits the array view API that was removed in 0.16 [#39](https://github.com/LDeakin/zarrs/pull/39), but simpler and less public
   - Resolves a performance regression introduced in 0.16 when decoding sharded arrays with `Array::[async_]retrieve_array_subset_opt`.
 - Add `Array::subset_all()`
 - Add `ArraySubset::to_ranges()`

### Changed
 - **Breaking**: `Arc` instead of `Box` partial decoders
 - Expand `set_partial_values` tests
 - Specialise `set_partial_values` for `MemoryStore`
 - Bump maximum supported `ndarray` version from 0.15 to 0.16
 - **Breaking**: Make `create_chunk_grid_{regular,rectangular}` `pub(crate)` in alignment with other internal create from metadata methods
 - **Breaking**: Bump MSRV to 1.76 (8 February, 2024)
 - [#59](https://github.com/LDeakin/zarrs/pull/59) Add `ReadableWritableStorageTraits` automatically for all implementations by [@dustinlagoy]
 - Remove implicit group support
   - This is a post-acceptance change of Zarr V3: https://github.com/zarr-developers/zarr-specs/pull/292
 - [#63](https://github.com/LDeakin/zarrs/pull/63) Make `StoreKeysPrefixes` constructible by [@sk1p]
 - **Breaking**: Use values of `Metadata{Convert,Erase}Version` instead of references in parameters/return values
 - Restructure `metadata` module
    - Move conversion to `metadata::v2_to_v3`
    - **Breaking**: Remove many re-exports to the root of `metadata`
    - Move various items to the `metadata` module, keeping re-exports in the `array` module
        - `{Array,Chunk}Shape`
        - `Endianness`
        - `ZARR_NAN_{F16, BF16, F32, F64}`
        - `ChunkKeySeparator`
        - `DimensionName`
    - Split `DataType` into `array::DataType` and `metadata::_::DataTypeMetadataV3`
 - **Breaking**: `data_key` in `zarrs::storage` now take a `chunk_key` instead of a `chunk_key_encoding` and `chunk_indices`
 - **Breaking**: Move `metadata::{v2,v3}::{codec,chunk_grid,chunk_key_encoding}` to `metadata::{v2,v3}::array::`
 - **Breaking**: Rename `ArrayMetadataV2DataType` to `DataTypeMetadataV2`
 - **Breaking**: Rename `FillValueMetadata` to `FillValueMetadataV3`
 - Move `crate::byte_range` into `crate::storage::byte_range` module, add re-export
 - Add `impl TryInto<StorePrefix> for &NodePath`
   - Removes `TryFrom<&NodePath> for StorePrefix`
 - **Breaking**: Move `extract_byte_ranges_read[_seek]` from `array::codec` to `storage::byte_range`
 - **Breaking**: Move `storage::[async_]{get_child_nodes,node_exists,node_exists,listable}` to `node` module
 - **Breaking**: Move `storage::{meta_key*,data_key}` into `node` module
 - Split the crate into multiple crates:
   - `zarrs`
   - `zarrs_storage` (re-exported as `storage` module)
   - `zarrs_metadata` (re-exported as `metadata` module)
   - `zarrs_filesystem` (re-exported as `filesystem` module with `filesystem` feature, enabled by default)
   - `zarrs_http`
   - `zarrs_object_store`
   - `zarrs_opendal`
   - `zarrs_zip`
 - **Breaking**: Codecs no longer need to implement `Clone` but must be in `Arc` instead of `Box`
 - **Breaking**: Change `Contiguous[Linearised]Indices` iterators to return indices only
 - **Breaking**: Remove lifetime constraints in partial decoder API by utilising `Arc`'d codecs
 - **Breaking**: `ShardingCodec::new` `CodecChain` parameters now must be in an `Arc`
 - **Breaking**: Change `UsageLogStorageTransformer` to `UsageLogStorageAdapter` and move to `zarrs_storage`
 - **Breaking**: Change `PerformanceMetricsStorageTransformer` to `PerformanceMetricsStorageAdapter` and move to `zarrs_storage`
 - **Breaking**: Storage transformer refactor:
   - Add `StorageTransformerPlugin` for storage transformer registration instead of generic `Plugin`
   - Remove several `StorageTransformerExtension` trait methods no longer needed
   - Change `StorageTransformerExtension::create_metadata` to return `MetadataV3` instead of an `Option`
   - `StorageTransformerExtension::[async_]create_*_transformer` methods are now fallible
   - `StorageTransformerExtension::async_create_*_transformer` methods are now async
   - `StorageTransformerChain::from_metadata` and `try_create_storage_transformer` now has a `path: &NodePath` parameter

### Removed
 - **Breaking**: Remove `array::NonZeroError`, use `std::num::TryFromIntError` instead
 - **Breaking**: Move storage transformers from the `storage` to the `array` module
 - **Breaking**: Remove many functions in the storage module:
    - `[async_]create_{array, group}`
    - `[async_]erase_{chunk,metadata}`, `[async_]{retrieve,store}_chunk`
    - `[async_]retrieve_partial_values`
    - `[async_]discover_nodes`
 - **Breaking**: Remove `Default` implementation for `Metadata{Convert,Erase}Version`
    - Explicitly use `global_config()` instead
 - **Breaking**: Remove `array::UnsafeCellSlice`
    - Replaced by `UnsafeCellSlice` in the `unsafe_cell_slice` crate
 - **Breaking**: Remove `NATIVE_ENDIAN`, use `Endianness::native()`
 - **Breaking**: Remove unused `DataTypeExtension`
 - Remove remnants of old synchronisation API

### Fixed
 - `[async_]store_set_partial_values` no longer truncates
   - this could corrupt values depending on the order of `set_partial_values` calls
 - Fix `FilesystemStore::fspath_to_key` on windows
 - Make `ArrayRepresentationBase` pub so that `{Array,Chunk}Representation` are not opaque
 - Fix `ArrayShardedExt::inner_chunk_grid` when applied on a sharded array with the `transpose` codec preceding `sharding_indexed`
 - Fix `ZipStorageAdapter` on windows
 - Fixed an unnecessary copy in `Array::[async_]retrieve_chunk_if_exists_opt`
 - Fixed `CodecOptions` not being forwarded in `Array::retrieve_chunk_subset_opt` on the fast path
 - Fixed missing fast path in `Array::[async_]retrieve_chunk_subset_opt`
 - Fixed `blosc` codec partial decoding with `noshuffle`

## [0.17.0-beta.3] - 2024-09-26

## [0.17.0-beta.2] - 2024-09-23

## [0.17.0-beta.1] - 2024-09-16

## [0.17.0-beta.0] - 2024-09-06

## [0.16.4] - 2024-08-22

### Fixed
 - Reduce maximum supported `opendal` version from 0.49 to 0.48
   - This reverts a change in 0.16.3 that was not semver compatible

## [0.16.3] - 2024-08-14

*This release was yanked.*

### Changed
 - Bump `derive_more` to 1.0.0
 - Bump maximum supported `opendal` version from 0.48 to 0.49
 - Box the metadata in `PluginMetadataInvalidError`

### Fixed
 - Fix `cargo test` with `--no-default-features`
 - Fix new clippy warnings in nightly

## [0.16.2] - 2024-08-05

### Added
 - Add the experimental `gdeflate` bytes-to-bytes codec
 - Add `Array::chunk_key()`
 - Add `ArrayShardedExt::inner_chunk_grid_shape()`

## [0.16.1] - 2024-07-30

### Changed
 - Bump maximum supported `opendal` version from 0.47 to 0.48

### Fixed
 - Fixed handling of empty shards with a variable length data type with sharding partial decoder

## [0.16.0] - 2024-07-28

### Highlights
 - Add experimental support for the `string` and `binary` data types and the `vlen` and `vlen_v2` codecs
 - Cleanup the `Array` API for retrieving elements (`Vec<T>`) and `ndarray`s
 - Support more Zarr V2 array configurations and make various experimental codecs `numcodecs` compatible

### Added
 - Add `ArrayBytes`, `RawBytes`, `RawBytesOffsets`, and `ArrayBytesError`
    - These can represent array data with fixed and variable length data types
 - Add `array::Element[Owned]` traits representing array elements
    - Supports conversion to and from `ArrayBytes`
 - Add `array::ElementFixedLength` marker trait
 - Add experimental `vlen` and `vlen_v2` codec for variable length data types
    - `vlen_v2` is for legacy support of Zarr V2 `vlen-utf8`/`vlen-bytes`/`vlen-array` codecs
 - Add `DataType::{String,Binary}` data types
    - These are likely to become standardised in the future and are not feature gated
 - Add `ArraySubset::contains()`
 - Add `FillValueMetadata::{String,Unsupported}`
   - `ArrayMetadata` can be serialised and deserialised with an unsupported `fill_value`, but `Array` creation will fail.
 - Implement `From<{[u8; N],&[u8; N],String,&str}>` for `FillValue`
 - Add `ArraySize` and `DataTypeSize`
 - Add `DataType::fixed_size()` that returns `Option<usize>`. Returns `None` for variable length data types.
 - Add `ArrayError::IncompatibleElementType` (replaces `ArrayError::IncompatibleElementSize`)
 - Add `ArrayError::InvalidElementValue`
 - Add `ChunkShape::num_elements_u64`
 - Add global `Config` option for manipulating experimental codec names
 - Add `metadata::v2::codec::ZfpyCodecConfigurationNumcodecs` and associated structures

### Changed
 - Use `[async_]retrieve_array_subset_opt` internally in `Array::[async_]retrieve_chunks_opt`
 - **Breaking**: Replace `[Async]ArrayPartialDecoderTraits::element_size()` with `data_type()`
 - Array `_store` methods now use `impl Into<ArrayBytes<'a>>` instead of `&[u8]` for the input bytes
 - **Breaking**: Array `_store_{elements,ndarray}` methods now use `T: Element` instead of `T: bytemuck::Pod`
 - **Breaking**: Array `_retrieve_{elements,ndarray}` methods now use `T: ElementOwned` instead of `T: bytemuck::Pod`
 - **Breaking**: Simplify array store `_ndarray` methods to 2 generic type parameters
 - Optimised `Array::[async_]store_array_subset_opt` when the subset is a subset of a single chunk
 - Make `transmute_to_bytes` public
 - Relax `ndarray_into_vec` from `T: bytemuck:Pod` to `T: Clone`
 - **Breaking**: `DataType::size()` now returns a `DataTypeSize` instead of `usize`
 - **Breaking**: `ArrayCodecTraits::{encode/decode}` have been specialised into `ArrayTo{Array,Bytes}CodecTraits::{encode/decode}`
 - Various changes to the experimental `zfp` codec
   - **Breaking**: Remove `Zfp{Expert,FixedAccuracy,FixedPrecision,FixedRate}Configuration` and just embed these structures directly in `ZfpMode`
   - **Breaking**: `ZfpCodec::new_expert` now takes `minbits`, `maxbits`, `maxprec`, and `minexp` instead of `ZfpExpertConfiguration`
   - **Breaking**: All `ZfpCodec::new_*` methods now take a `write_header: bool` parameter
 - **Breaking**: Add `ArrayMetadataV2ToV3ConversionError::Other`
 - Make all v2 metadata available even without experimental codec features
 - **Breaking**: Change pcodec `max_page_n` configuration to `equal_pages_up_to` to match numcodecs
 - Improve the `Array` docs

### Removed
 - **Breaking**: Remove `into_array_view` array and codec API
   - This was not fully utilised, not applicable to variable sized data types, and quite unsafe for a public API
 - **Breaking**: Remove internal `ChunksPerShardError` and just use `CodecError::Other`
 - **Breaking**: Remove `array_subset::{ArrayExtractBytesError,ArrayStoreBytesError}`
 - **Breaking**: Remove `ArraySubset::{extract,store}_bytes[_unchecked]`, they are replaced by methods in `ArrayBytes`
 - **Breaking**: Remove `array::validate_element_size` and `ArrayError::IncompatibleElementSize`
    - The internal validation in array `_element` methods is now more strict than just matching the element size
    - Example: `u16` must match `uint16` data type and will not match `int16` or `float16`

### Fixed
 - Fix an unnecessary copy in `async_store_set_partial_values`
 - Fix error when `bytes` metadata is encoded without a configuration, even if empty
 - Fix an error in `ChunkGrid` docs
 - Fixed `[async_]store_set_partial_values` and `MemoryStore::set` to correctly truncate the bytes of store value if they shrink

## [0.15.1] - 2024-07-11

### Added
 - Add `CITATION.cff`

### Changed
 - Implement `From<&String>` for `DimensionName`
 - Cleanup macro usage in array

### Fixed
 - Fix unnecessary allocations in `_elements` variants of array store methods

## [0.15.0] - 2024-07-07

### Highlights
 - Zarr V2 support (a Zarr V3 compatible subset)
 - Codec and array optimisations
    - Array store methods previously taking `Vec<u8>` now take `&[u8]`
    - Codec methods previously taking `Vec<u8>` now take `Cow<'_, [u8]>`
 - `AsyncToSyncStorageAdapter`: use an async store (e.g. HTTP, S3, etc.) in a sync context
 - Snappy codec support for the `blosc` codec

### Added
 - Add support for a V3 compatible subset of Zarr V2
   - Compatible subset: Zarr V2 data that is Zarr V3 compatible with only a metadata change
   - Zarr V2 metadata (`.zarray`/`.zgroup`/`.zattrs`) can be transformed to V3 (`zarr.json`)
 - Add `ArrayBuilder::build_arc` method
 - Add `Array::[async_]retrieve_encoded_chunk[s]` method
 - Add `Group::metadata_opt` method
 - Add `{Array,Group}::{store,erase}_metadata_opt` methods
 - Add `metadata::Metadata{Retrieve,Convert,Erase}Version` enums
 - Add `Config::[set_]metadata_{convert,erase}_version` methods
 - Add `{Array,Group}MetadataOptions::[set_]metadata_convert_version` methods
 - Add `{Config,ArrayMetadataOptions}::[set_]include_zarrs_metadata` methods
 - Add `Array::set_dimension_names`
 - Add `storage::[Maybe]AsyncBytes`
 - Add `array::{convert_from_bytes_slice,convert_to_bytes_vec}`
 - Add `AdditionalField`
 - Add `AsyncToSyncStorageAdapter` and `AsyncToSyncBlockOn`
 - Add internal `fill_array_view_with_fill_value` function

### Changed
 - **Breaking**: Deprecate `{Array,Group,Node}::[async_]new` for `[async_]open`, and add `open_opt`
 - **Breaking**: `Array` store methods now take slices instead of `Vec`s
 - **Breaking**: Change various store methods to take `&Arc<TStorage>` instead of `&TStorage`
 - **Breaking**: Sync and async stores now consume and return `bytes::Bytes` instead of `Vec<u8>`
 - **Breaking**: `{Array,Group}::metadata()` now return references instead of values
 - **Breaking**: `AdditionalFields` is now an alias for `BTreeMap<String, AdditionalField>` instead of an opaque struct
 - **Breaking**: Move `[Async]ReadableStorageTraits::{size[_prefix]}` to `[Async]ListableStorageTraits` and add default implementation for `size`
 - Use `monostate` for `zarr_format`, `node_type`, and `must_understand` in unknown fields in array and group metadata
   - These fields must be be valid on deserialisation rather than array/group initialisation
   - **Breaking**: Remove associated field validation functions
 - Support `object_store` 0.9-0.10
 - **Breaking**: Support `opendal` 0.46-0.47, drop support for 0.45
 - Bump `rayon` to 1.10.0
 - Bump `itertools` to 0.13
 - Bump `reqwest` to 0.12
 - Bump `zip` to 2.1
 - Bump `blosc-src` to 0.3.4
   - Adds `snappy` codec support
 - Bump minimum supported `flate2` to 1.0.30 and `thiserror` to 1.0.61
 - Add default implementations for `[Async]ReadableStorageTraits::{get,get_partial_values}`
 - Use `futures::TryStreamExt::try_for_each_concurrent` instead of `FuturesUnordered` where appropriate
 - Move all metadata/configuration structures into the metadata module (non breaking with re-exports)
 - Rename `Metadata` to `MetadataV3`, an alias is retained
 - Improve various docs
 - **Breaking**: Add `MissingMetadata` to `GroupCreateError` enum
 - Change internal structure of various iterators to use `std::ops::Range` and remove redundant `length`
 - **Breaking**: `Indices::new_with_start_end` now takes a `range` rather than a `start` and `end`
 - `RecommendedConcurrency::new` takes `impl std::ops::RangeBounds<usize>` instead of `std::ops::Range`
 - **Breaking**: Move `array::MaybeBytes` to `storage::MaybeBytes`
 - **Breaking**: Move `storage::storage_adapter::ZipStorageAdapter[CreateError]` to `storage::storage_adapter::zip::`
 - The `{async,sync}_http_array_read` examples now demonstrate usage of `opendal` and `object_store` storage backends
 - Bump `pcodec` to 0.3
   - Adds support for `uint16`, `int16` and `float16` data types to the experimental `pcodec` codec
   - **Breaking**: The schema for `PcodecCodecConfigurationV1` has changed
 - Exclude integration tests and data from published package

### Removed
 - **Breaking**: Remove re-exports of public dependencies
 - **Breaking**: Remove `Array::set_include_zarrs_metadata`. Use `{Config,ArrayMetadataOptions}::set_include_zarrs_metadata`
 - **Breaking**: Remove `ArrayMetadataV2ToV3ConversionError::InvalidZarrFormat`
 - **Breaking**: Remove `{Array,Group}CreateError::{InvalidZarrFormat,InvalidNodeType}`

### Fixed
 - **Breaking**: Change `ZfpExpertParams` to `ZfpExpertConfiguration` replacing existing `ZfpExpertConfiguration`
   - The previous `ZfpExpertConfiguration` was incorrect and was identical to `ZfpFixedRateConfiguration`
 - Fix `FilesystemStore::list_prefix` with an empty prefix
 - Fix `storage::[async_]discover_nodes` and add tests

## [0.14.0] - 2024-05-16

### Removed
 - **Breaking**: Remove `store_locks` module, `[Async]ReadableWritableStorageTraits::mutex()`, and `new_with_locks` constructors from stores
   - `DefaultStoreLocks` could result in a deadlock
   - It is now the responsibility of zarrs consumers to ensure that:
     - `Array::store_chunk_subset` is not called concurrently on the same chunk
     - `Array::store_array_subset` is not called concurrently on regions sharing chunks
   - Chunk locking may be revisited in a future release

## [0.13.3] - 2024-05-16

*This release was yanked and changes reverted.*

## [0.13.2] - 2024-05-08

### Changed
 - Make the `bz2` and `pcodec` codecs public
 - The `"name"` of experimental codecs in array metadata now points to a URI to avoid potential future incompatibilities with other implementations
 - Improve docs of several experimental codecs

## [0.13.1] - 2024-05-06

### Added
 - Added the `array_sharded_ext::{ArrayShardedExt,ArrayShardedReadableExt}` extension traits for `Array` to simplify working with sharded arrays
   - Abstracts the chunk grid to an "inner chunk grid" to simplify inner chunk retrieval.
   - Shard indexes are cached in a `ArrayShardedReadableExtCache`
   - Retrieval and chunk grid methods have fallbacks for unsharded arrays. For example, an inner chunk in an unsharded array is just a chunk
   - Sync API only, `AsyncArrayShardedReadableExt` and `AsyncArrayShardedReadableExtCache` are planned for a future release
 - Added `ChunkGridTraits::chunks_subset()` with default implementation

### Changed
 - Allow float fill values to be created from int fill value metadata
 - Make `chunk_grid::{regular,rectangular}` public
 - Support 8 and 16 bit integer data types with zfp codec by promoting to 32 bit

### Fixed
 - Fix `compute_encoded_size()` for `BitroundCodec` incorrectly indicating various data types were unsupported
 - Fix a link in chunk grid docs
 - Fix incorrect minimum dependency versions and add CI check
 - Fix clippy `unexpected_cfgs` warning with recent nightly

## [0.13.0] - 2024-04-20

### Added
 - Add "experimental codec store metadata if encode only" option to global config
 - Add "store empty chunks" option to global config and `CodecOptions`
 - Add `ArrayMetadataOptions`
 - Add small example to `README.md` and crate root documentation
 - Add `uint8`/`int8` support to the bitround codec
 - Add `len()` and `is_empty()` methods to array subset iterator producers
 - Add `Array::chunk_origin()`

### Changed
 - **Breaking**: Bump MSRV to 1.75 (28 December, 2023)
 - Bump `pco` (pcodec) to 0.2.1
 - **Breaking**: Add `CodecTraits::create_metadata_opt()`
 - **Breaking**: Rename `data_type::IncompatibleFillValueErrorMetadataError` to `IncompatibleFillValueMetadataError`
 - Add a useful warning if the shard index references out-of-bounds bytes in a chunk encoded with the sharding codec
 - **Breaking**: Require `ndarray::Array` parameters in various async array methods to implement `Send`

### Fixed
 - Fix implementation of `from_chunkgrid_regular_configuration` macro leading to recursion
 - Fix arithmetic overflow possible with the bitround codec with integer data types
 - Address `todo!()`s in `retrieve_chunks_into_array_view_opt` methods

## [0.12.5] - 2024-03-17

### Added
 - Implement `TryFrom<&str>` for `{Array,Group}Metadata`

### Changed
 - Make `array::codec::array_to_bytes::bytes::{Endianness::is_native(),NATIVE_ENDIAN,reverse_endianness}` public

## [0.12.4] - 2024-03-09

### Fixed
 - Remove unnecessary copy in `OpendalStore::set`
 - Fixed `zfp` codec encode not truncating compressed data
 - `zfp` codec `compute_encoded_size()` now correctly outputs a bounded size instead of an unbounded size

## [0.12.3] - 2024-03-07

### Added
 - Implement `Deserialize` for `DataType`
   - A convenience for `zarrs` consumers. `ArrayMetadata` continues to use `Metadata` to parse unknown data types.
 - Add `{Array,Group}::{async_}erase_metadata()` and `storage::{async_}erase_metadata()`

### Fixed
 - Fixed various errors in storage docs
 - Blosc codec config allow deserialization with missing `typesize`/`shuffle`
 - Blosc codec encoding with `typesize` of 0 with shuffling

## [0.12.2] - 2024-02-26

### Added
 - Added "Getting Started" in root documentation

### Changed
 - Disabled `blosc` codec partial decoding pending a faster implementation

### Fixed
 - Remove an unnecessary allocation in `IndicesIterator`

## [0.12.1] - 2024-02-24

### Added
 - Add `byte_range::extract_byte_ranges_concat()`
 - Add `{Async}BytesPartialDecoderTraits::partial_decode_concat()` with default implementation
 - Add `ArrayCodecTraits::partial_decode_granularity()` with default implementation

### Changed
 - Cleanup "Implementation Status" and "Crate Features" in root documentation
 - Minor changes to docs

## [0.12.0] - 2024-02-22

### Highlights
 - This release targeted:
   - Improving performance and reducing memory usage
   - Increasing test coverage (82% from 66% in v0.11.6)
 - There are a number of breaking changes, the most impactful user facing changes are
   - `Array` `par_` variants have been removed and the default variants are now parallel instead of serial
   - `Array` `_opt` variants use new `CodecOptions` instead of `parallel: bool`
   - `ArraySubset` `iter_` methods have had the `iter_` prefix removed. Returned iterators now implement `into_iter()` and some also implement `into_par_iter()`
   - `Array::{set_}parallel_codecs` and `ArrayBuilder::parallel_codecs` have been removed. New methods supporting `CodecOptions` offer far more concurrency control
   - `DimensionName`s can now be created less verbosely. E.g. `array_builder.dimension_names(["y", "x"].into())`. Type inference will fail on old syntax like `.dimension_names(vec!["y".into(), "x".into()].into())`
   - `Array` store `_ndarray` variants now take any type implementing `Into<ndarray::Array<T, D>>` instead of `&ndarray::ArrayViewD<T>`.

### Added
#### Arrays
 - Add `array::concurrency::RecommendedConcurrency`
 - Add `array::ArrayView`
 - Add array `into_array_view` methods
   - `Array::{async_}retrieve_chunk{_subset}_into_array_view{_opt}`
   - `Array::{async_}retrieve_chunks_into_array_view{_opt}`
   - `Array::{async_}retrieve_array_subset_into_array_view{_opt}`
 - Add `Array::{async_}retrieve_chunk_if_exists{_elements,_ndarray}_{opt}`
 - Add `_opt` variants to various array store/retrieve methods
 - Add `Array::dimensionality()`
 - Add `Array::chunk_shape_usize()`

#### Codecs
 - Add `codec::CodecOptions{Builder}`
 - Add `ArrayCodecTraits::decode_into_array_view` with default implementation
 - Add `{Async}ArrayPartialDecoderTraits::partial_decode_into_array_view{_opt}` with default implementation
 - Add `TestUnbounded` codec for internal testing

#### Array Subset Iterators
 - Add `Contiguous{Linearised}IndicesIterator::contiguous_elements{_usize}()`
 - Implement `DoubleEndedIterator` for `{Indices,LinearisedIndices,ContiguousIndices,ContiguousLinearisedIndicesIterator}Iterator`
 - Add `ParIndicesIterator` and `ParChunksIterator`

#### Miscellaneous
 - Add `Default Codec Concurrent Target` and `Default Chunk Concurrency Minimum` global configuration options to `Config`
 - Add `{Async}ReadableWritableListableStorageTraits` and `{Async}ReadableWritableListableStorage`
 - Add `{Chunk,Array}Representation::shape_u64`
 - Implement `AsyncBytesPartialDecoderTraits` for `std::io::Cursor<{&[u8],Vec<u8>}>`
 - Implement `From<ChunkShape>` for `Vec<NonZeroU64>`
 - Add `ChunkShape::num_elements()`
 - Implement `From<String>` for `DimensionName`
 - Add `array::unsafe_cell_slice::UnsafeCellSlice::len()`
 - Add `{Array,Chunk}Representation::dimensionality()`
 - Add `ArraySubset::new_empty()` and `ArraySubset::is_empty()`
 - Add missing `IncompatibleArraySubsetAndShapeError::new()`
 - Add `--usage-log` argument to examples to use `UsageLog` storage transformer
 - Add more tests for `Array`, codecs, store locks, and more
 - Add `array_write_read_ndarray` example
 - Add `array::bytes_to_ndarray()` and make `array::elements_to_ndarray()` public
 - [#13](https://github.com/LDeakin/zarrs/pull/13) Add `node::Node::path()`, `metadata()`, and `children()` by [@lorenzocerrone]
 - [#13](https://github.com/LDeakin/zarrs/pull/13) Derive `Clone` for `node::Node` and `node::NodeMetadata` by [@lorenzocerrone]
 - Add `bytemuck` feature to the `half` dependency (public)

### Changed
#### Arrays
 - **Breaking**: `Array` `_opt` methods now use a `codec::CodecOptions` parameter instead of `parallel: bool`
 - **Behaviour change**: default variants without `_opt` are no longer serial but parallel by default
 - **Breaking**: `Array` store `_ndarray` variants now take any type implementing `Into<ndarray::Array<T, D>>` instead of `&ndarray::ArrayViewD<T>`
   - This is to reflect that these methods consume the underlying `Vec` in the ndarray
   - It also removes the constraint that arrays have a dynamic dimension

#### Codecs
 - **Breaking**: remove `par_` variants and many `_opt` variants in favor of a single method with a `codec::CodecOptions` parameter
   - `partial_decode` and `partial_decode_opt` remain
   - **Behaviour change**: `partial_decode` is no longer serial but parallel by default
 - **Breaking**: add `{ArrayCodecTraits,BytesToBytesCodecTraits}::recommended_concurrency()`
 - **Breaking**: add `ArrayPartialDecoderTraits::element_size()`

#### Array Subset Iterators
 - **Breaking**: `ArraySubset::iter_` methods no longer have an `iter_` prefix and return structures implementing `IntoIterator` including
   - `Indices`, `LinearisedIndices`, `ContiguousIndices`, `ContiguousLinearisedIndices`, `Chunks`
   - `Indices` and `Chunks` also implement `IntoParallelIter`
 - Array subset iterators are moved into public `array_subset::iterators` and no longer in the `array_subset` namespace

### Storage
 - **Breaking**: Storage transformers must be `Arc` wrapped as `StorageTransformerExtension` trait methods now take `self: Arc<Self>`
 - **Breaking**: `Group` and `Array` methods generic on storage now require the storage have a `'static` lifetime
 - Removed lifetimes from `{Async}{Readable,Writable,ReadableWritable,Listable,ReadableListable}Storage`

#### Miscellaneous
 - **Breaking**: `ArrayBuilder::dimension_names()` generalised to accept `Option<I>` where `I: IntoIterator<Item = D>` and `D: Into<DimensionName>`
   - Can now write `builder.dimension_names(["y", "x"].into())` instead of `builder.dimension_names(vec!["y".into(), "x".into()].into())`
 - **Breaking**: Remove `Array::{set_}parallel_codecs` and `ArrayBuilder::parallel_codecs`
 - **Breaking**: Add `ChunkGridTraits::chunk_shape_u64{_unchecked}` to `ChunkGridTraits`
 - **Breaking**: Add `create{_async}_readable_writable_listable_transformer` to `StorageTransformerExtension` trait
 - **Breaking**: Rename `IncompatibleArrayShapeError` to `IncompatibleArraySubsetAndShapeError`
 - **Breaking**: Use `IncompatibleArraySubsetAndShapeError` in `ArrayStoreBytesError::InvalidArrayShape`
 - **Breaking**: Add `ArrayError::InvalidDataShape`
 - Add a fast path to `Array::retrieve_chunk_subset{_opt}` if the entire chunk is requested
 - `DimensionName::new()` generalised to accept a name implementing `Into<String>`
 - Cleanup uninitialised `Vec` handling
 - Dependency bumps
   - `crc32` (private) to [0.6.5](https://github.com/zowens/crc32c/releases/tag/v0.6.5) to fix nightly build
   - `opendal` (public) to [0.45](https://github.com/apache/opendal/releases/v0.45.0)
 - Make `UnsafeCellSlice` public

### Removed
 - **Breaking**: Remove `InvalidArraySubsetError` and `ArrayExtractElementsError`
 - **Breaking**: Remove non-default store lock constructors
 - **Breaking**: Remove unused `storage::store::{Readable,Writable,ReadableWritable,Listable}Store`

### Fixed
 - **Breaking**: `ArraySubset::end_inc` now returns an `Option`, which is `None` for an empty array subset
 - `Array::retrieve_array_subset` and variants now correctly return the fill value if the array subset references out-of-bounds elements
 - Add missing input validation to some `partial_decode` methods
 - Validate `ndarray` array shape in `{async_}store_{chunk,chunks}_ndarray{_opt}`
 - Fixed transpose partial decoder and its test, elements were not being correctly transposed
 - Minor docs fixes

## [0.11.6] - 2024-02-06

### Added
 - Add a global configuration `config::Config` accessible via `config::{get_config,get_config_mut}`
   - Currently it exposes a single configuration option: `validate_checksums` (default: `true`)
 - Document correctness issues with past versions and how to correct errant arrays in crate root

## [0.11.5] - 2024-02-05

### Fixed
 - **Major bug** Fixed the `crc32c` codec so it uses `CRC32C` rather than `CRC32`
   - All arrays written prior to this release that use the `crc32c` codec are not correct
 - Fixed the `crc32c` codec reserving more memory than necessary

## [0.11.4] - 2024-02-05

### Added
 - Add `codecov` support to CI

### Fixed
  - Fixed a regression introduced in v0.11.2 ([89fc63f](https://github.com/LDeakin/zarrs/commit/89fc63fa318cfd780e85fec6f9506ca65336a2c3)) where codecs with an empty configuration would serialise as a string rather than a struct with a `name` field, which goes against the zarr spec
    - Fixes the `codec_bytes_configuration_none` test and adds `codec_crc32c_configuration_none` test

## [0.11.3] - 2024-01-31

### Added
 - Added support for [miri](https://github.com/rust-lang/miri) testing and accompanying notes in `BUILD.md`

### Changed
 - Make `IDENTIFIER` public for codecs, chunk key encodings, and chunk grids

### Fixed
 - Fix formatting of `pcodec` feature in `lib.rs` docs
 - Remove `println!` in `PcodecCodec`
 - Fixed `FillValue::equals_all` with unaligned inputs

## [0.11.2] - 2024-01-30

### Added
 - Added experimental `bz2` (bzip2) codec behind `bz2` feature
 - Added experimental `pcodec` codec behind `pcodec` feature

### Changed
 - docs: clarify that `bitround` and `zfp` codec configurations are draft

### Fixed
 - Do not serialise `configuration` in `Metadata` if is empty
 - Do not serialise `endian` in `BytesCodecConfigurationV1` if it is none

## [0.11.1] - 2024-01-29

### Fixed
 - Fixed build with `bitround` or `zfp` features without `async` feature

## [0.11.0] - 2024-01-26

### Highlights
 - This release targeted
   - Improving documentation
   - Increasing coverage and correctness (line coverage increased from 70.66% to 78.46% since `0.10.0`)
   - Consolidating and improving errors and their messages
 - Major breaking changes
   - `Array` `retrieve_` methods now return `Vec<u8>`/`Vec<T>` instead of `Box<[u8]>`/`Box<[T]>`
   - Added `ChunkShape` (which wraps `Vec<NonZeroU64>`) and added `ChunkRepresentation`
     - Chunks can no longer have any zero dimensions
     - Creating an array now requires specifying a chunk shape like `vec![1, 2, 3].try_into()?` instead of `vec![1, 2, 3].into()`

### Added
 - Tests for `ByteRange`, `BytesRepresentation`, `StorePrefix`, `StoreKey`, `ArrayBuilder`, `ArraySubset`, `GroupBuilder`, `Group`, `NodeName`, `NodePath`, `Node`, `AdditionalFields`, `Metadata`, `FillValue`, `Group`, `Metadata`
 - `array_subset::IncompatibleStartEndIndicesError`
 - Add `array::transmute_from_bytes_vec`
 - Re-export public dependencies at the crate root: `bytes`, `bytemuck`, `dyn_clone`, `serde_json`, `ndarray`, `object_store`, and `opendal`
 - Implement `Display` for `ByteRange`, `StoreKeyRange`, `NodeName`
 - Add `HexString::new`
 - Add `PluginMetadataInvalidError`

### Changed
 - **Breaking**: `Array` `retrieve_` methods now return `Vec<u8>`/`Vec<T>` instead of `Box<[u8]>`/`Box<[T]>`
   - This avoids potential internal reallocations
 - **Breaking**: `StoreKey::parent` now returns `StorePrefix` instead of `Option<StorePrefix>`
 - **Breaking**: `ZipStorageAdapter::{new,new_with_path}` now take a `StoreKey`
 - **Breaking**: `ArraySubset::new_with_start_end_{inc,exc}` now return `IncompatibleStartEndIndicesError` instead of `IncompatibleDimensionalityError`
   - It is now an error if any element of `end` is less than `start`
 - Remove `#[must_use]` from `GroupBuilder::{attributes,additional_fields}`
 - **Breaking**: Rename `Node::new_with_store` to `Node::new`, and `Node::new` to `Node::new_with_metadata` for consistency with `Array`/`Group`
 - Use `serde_json` `float_roundtrip` feature
 - **Breaking**: Use `bytemuck` instead of `safe_transmute`
   - Array methods now have `<T: bytemuck::Pod + ..>` instead of `<T: safe_transmute::TriviallyTransmutable + ..>`
 - **Breaking**: Rename `array::safe_transmute_to_bytes_vec` to `array::transmute_to_bytes_vec`
 - **Breaking**: Make `zfp` a private dependency by changing `Zfp{Bitstream,Field,Stream}` from `pub` to `pub(super)`
 - **Breaking**: Make `zip` a private dependency by not exposing `ZipError` in `ZipStorageAdapterCreateError`
 - Refine `UsageLogStorageTransformer` outputs and add docs
 - Improve `PerformanceMetricsStorageTransformer` docs
 - **Breaking**: `InvalidByteRangeError` now holds a `ByteRange` and bytes length and returns a more informative error message
 - **Breaking**: Remove `StorageError::InvalidJSON` and add `StorageError::InvalidMetadata`
   - `InvalidMetadata` additionally holds a `StoreKey` for more informative error messages
 - More informative `Metadata` deserialisation error message with an invalid configuration
 - **Breaking**: `PluginCreateError::Other` changed to unit struct and added `PluginCreateError::from<{String,&str}>`
 - `PluginCreateError::Unsupported` now includes a `plugin_type` field for more informative error messages
 - Add `array::ChunkShape` wrapping `Vec<NonZeroU64>` and `array::ChunkRepresentation` which is essentially `ArrayRepresentation` with a `NonZeroU64` shape
   - **Breaking**: Relevant codec and partial decoder methods now use `ChunkRepresentation` instead of `ArrayRepresentation`
   - **Breaking**: Relevant chunk grid methods now use `ChunkShape` instead of `ArrayShape`
   - **Breaking**: Relevant array methods now use `ChunkShape` instead of `ArrayShape`

### Removed
 - **Breaking**: Remove `StorePrefixError::new`, deprecated since `v0.7.3`
 - **Breaking**: Remove `ArraySubset::{in_subset,in_subset_unchecked}`, deprecated since `v0.7.2`
 - **Breaking**: Remove `impl From<&StorePrefix> for NodeName`, unused and not useful
 - **Breaking**: Remove `NodeCreateError::Metadata`
   - `NodeCreateError::StorageError` with `StorageError::InvalidMetadata` is used instead
 - **Breaking**: Remove `{ArrayCreateError,GroupCreateError}::MetadataDeserializationError`
   - `{ArrayCreateError,GroupCreateError}::StorageError` with `StorageError::InvalidMetadata` is used instead
 - **Breaking**: Remove `GroupCreateError::Metadata` as it was unused
 - **Breaking**: Remove `PluginCreateError::ConfigurationInvalidError`

### Fixed
 - Disallow an empty string for a `StoreKey`
 - `ArrayBuilder` now validates additional fields
 - `FillValue::equals_all` incorrect behaviour with a `FillValue` with size not equal to 1, 2, 4, 8, or 16 bytes.
 - Fix `NodePath` display output
 - Fix handling of non-standard `NaN` values for `f16` and `bf16`
 - Fix potential missed error in `Metadata::to_configuration`

## [0.10.0] - 2024-01-17

### Changed
 - Bump `opendal` to 0.44
 - Bump `object_store` to 0.9
 - **Breaking** `async_store_chunk` and `AsyncWritableStorageTraits::set` now take `bytes::Bytes`
   - `bytes::Bytes` are used by both supported async stores (`object_store` and `opendal`), and this avoids a copy

### Fixed
 - Various clippy warnings

## [0.9.0] - 2024-01-03

### Highlights
 - New `Array` methods to store/retrieve/erase multiple chunks
 - Many `Array` internal revisions and removal of some unnecessary methods

### Added
 - Reexport `safe_transmute::TriviallyTransmutable` as `array::TriviallyTransmutable`
 - Add `Array::chunks_subset{_bounded}`
 - Add `store_chunks`, `retrieve_chunks`, `erase_chunks` and variants to `Array`

### Changed
 - Use macros to reduce common code patterns in `Array`
 - Separate `Array` methods into separate files for each storage trait
 - **Breaking**: Remove `_opt` and `par_` variants of `async_retrieve_array_subset` and `async_store_array_subset` (including `_elements` and `_ndarray` variants)
 - Revise `array_write_read` and `async_array_write_read` examples
 - **Breaking**: Storage `erase`/`erase_values`/`erase_prefix` methods and `Array::erase_chunk` now return `()` instead of `bool` and succeed irrespective of the whether the key/prefix exists

## [0.8.0] - 2023-12-26

### Highlights
 - Feature changes:
   - Added: `object_store` and `opendal` with generalised support for stores from these crates
   - Removed: `s3`, `gcp`, and `azure` (use `object_store` or `opendal` instead)
   - Changed: `http` and `zip` are no longer default features
 - `ReadableStorageTraits` is no longer a supertrait of `WritableStorageTraits`
 - Moved chunk locking from `Array` into stores
 - Improved documentation and code coverage

### Added
 - Added `ReadableWritableStorage` and `ReadableWritableStore` and async variants
 - Added `{async_}store_set_partial_values`
 - **Breaking** Added `create_readable_writable_transformer` to `StorageTransformerExtension` trait
 - Added `storage::store_lock` module
   - Adds generic `StoreLocks`, `StoreKeyMutex`, and `StoreKeyMutexGuard` with associated traits and async variants
   - Includes `DefaultStoreLocks` and `DisabledStoreLocks` implementations
 - Readable and writable stores include a `new_with_locks` method to choose the store lock implementation
 - Added `ArraySubset::new_with_ranges`
 - Added `ByteRange::offset`
 - Added `object_store` feature with `AsyncObjectStore` store (wraps `object_store::ObjectStore`)
   - **Breaking** Removes the explicit `object_store`-based stores (e.g. `AsyncAmazonS3Store`, `AsyncHTTPStore`)
   - **Breaking** Removes the `object_store_impl` macro
   - **Breaking** Removes the `s3`, `gcp`, and `azure` crate features
 - Added `opendal` feature
   - `OpendalStore` store (wraps `opendal::BlockingOperator`)
   - `AsyncOpendalStore` store (wraps `opendal::Operator`)

### Changed
 - **Breaking**  `ReadableStorageTraits` is no longer a supertrait of `WritableStorageTraits`
   - `WritableStorage` is no longer implicitly readable. Use `ReadableWritableStorage`
 - **Breaking**: `{Async}WritableStorageTraits::set_partial_values()` no longer include default implementations
   - Use new `{async_}store_set_partial_values` utility functions instead
 - Add `#[must_use]` to `Array::builder`, `Array::chunk_grid_shape`, and `ArrayBuilder::from_array`
 - **Breaking** Remove `http` and `zip` from default features
 - Locking functionality for arrays is moved into stores
 - Improved `Array` documentation
 - Add store testing utility functions for unified store testing
 - Make various `Array` methods with `parallel` parameter `pub`
 - Remove `#[doc(hidden)]` from various functions which are `unsafe` and primarily intended for internal use
 - **Breaking** Bump minimum supported rust version (MSRV) to `1.71` (13 July, 2023)

### Fixed
 - Fixed `MemoryStore::get_partial_values_key` if given an invalid byte range, now returns `InvalidByteRangeError` instead of panicking

## [0.7.3] - 2023-12-22

### Added
 - Add `From<ChunkKeyEncodingTraits>` for `ChunkKeyEncoding`
 - Add chunk key encoding tests

### Changed
 - Revise code coverage section in `BUILD.md` to use `cargo-llvm-cov`
 - Increased code coverage in some modules
 - Add `--all-features` to clippy usage in `BUILD.md` and `ci.yml`

### Fixed
 - Fixed chunk key encoding for 0 dimensional arrays with `default` and `v2` encoding
 - Fixed various clippy warnings

## [0.7.2] - 2023-12-17

### Added
 - `ArraySubset::{extract_elements/extract_elements_unchecked}` and `ArrayExtractElementsError`

### Changed
 - Add `ArraySubset::{overlap,overlap_unchecked}` and `ArraySubset::{relative_to,relative_to_unchecked}`
   - These replace `ArraySubset::{in_subset,in_subset_unchecked}`, which are now deprecated
 - Add `From<String>` for `StorePrefixError` and deprecate `StorePrefixError::new`

### Fixed
 - Fix `cargo test` with `async` crate feature disabled

## [0.7.1] - 2023-12-11

### Fixed
 - Fix use of `impl_trait_projections` in `{Array/Bytes}PartialDecoderCache`, which was only stabilised in Rust 1.74

## [0.7.0] - 2023-12-05

### Highlights
 - Experimental `async` feature: Support async stores and array/group operations
   - See `async_array_write_read` and `async_http_array_read` examples
 - Experimental `s3`/`gcp`/`azure` features for experimental async Amazon S3/Google Cloud Storage/Microsoft Azure Blob Storage stores

### Added
 - Add `storage_async` module with asynchronous storage traits: `Async{Readable,Writable,Listable,ReadableListable}StorageTraits`
  - Implemented for `StorageHandle`
 - Add async filesystem/http/memory stores in `storage::store::async` module and a wrapper for any store provided by the [`object_store`](https://docs.rs/object_store/latest/object_store/) crate
 - Add async support to zarr `Group` and `Array`
 - Add `Async{Readable,Writable,Listable,ReadableListable}Storage`
 - Add `StorageTransformerExtension::create_async_{readable,writable,listable,readable_listable}_transformer`
 - Add `Node::async_new_with_store` and implement `storage::async_get_child_nodes`
 - Add `async_array_write_read` and `async_http_array_read` examples
 - Add experimental `async` feature (disabled by default)
 - Add experimental async `Amazon S3`, `Google Cloud`, `Microsoft Azure` stores (untested)

### Changed
 - Bump itertools to `0.12` and zstd to `0.13`
 - Set minimum supported rust version (MSRV) to `1.70` (1 June, 2023)
   - Required by `half` since `2.3.1` (26 June, 2023)
 - Make `StoreKeyRange` and `StoreKeyStartValue` clonable
 - **Breaking**: Remove `ReadableWritableStorageTraits`, `ReadableWritableStorage`, `ReadableWritableStore`, and `StorageTransformerExtension::create_readable_writable_transformer`
   - These were redundant because `WritableStorageTraits` requires `ReadableStorageTraits` since 6e69a4d
 - Move sync stores to `storage::store::sync`
 - Move sync storage traits to `storage_sync.rs`
 - Move array sync storage trait impls into `array_sync.rs`
 - Use `required-features` for examples

## [0.6.0] - 2023-11-16

### Highlights
 - Revisions for recent updates to the Zarr V3 specification (e.g. sharding `index_location` and removal of `"order": "C"/"F"` from transpose codec)
 - API changes to improve usability
 - Performance improvements and a few bug fixes
 - Experimental `zfp` and `bitround` codecs

### Added
 - **Breaking**: Added `UnsupportedDataTypeError`
 - **Breaking**: Added `CodecError::UnsupportedDataType`
 - Added `array_subset::IncompatibleArrayShapeError`
 - Added `array_subset::iter_linearised_indices_unchecked`
 - Added parallel encoding/decoding to tests
 - Added `array_subset::ArrayStoreBytesError`, `store_bytes`, and `store_bytes_unchecked`
 - Added experimental `zfp` codec implementation behind `zfp` feature flag (disabled by default)
 - Added experimental `bitround` codec implementation behind `bitround` feature flag (disabled by default)
   - This is similar to [numcodecs BitRound](https://numcodecs.readthedocs.io/en/stable/bitround.html#numcodecs.bitround.BitRound), but it supports rounding integers from the most significant set bit
 - Added `ShardingCodecBuilder`
 - Added `ReadableListableStorage`, `ReadableListableStorageTraits`, `StorageTransformerExtension::create_readable_listable_transformer`
 - Added `ByteRange::to_range()` and `to_range_usize()`
 - Added `StoreKeyStartValue::end()`
 - Added default implementation for `WritableStorageTraits::set_partial_values`
    - `WritableStorageTraits` now requires `ReadableStorageTraits`
 - Added `From<&[u8]>` for `FillValue`
 - Added `FillValue::all_equal` and fill value benchmark
    - Implements a much faster fill value test
 - Added `Array::chunk_grid_shape`/`chunk_subset`
 - Added `par_` variants for the `store_array_subset`/`retrieve_array_subset` variants in `Array`, which can encode/decode multiple chunks in parallel
 - Added `ArraySubset::bound` and `Array::chunk_subset_bounded`
 - Added methods to `CodecChain` to retrieve underlying codecs
 - Added `Array::builder()` and `ArrayBuilder::from_array()`
 - Added more `ArrayBuilder` modifiers and made internals public
 - Added a fast path to `Array::retrieve_array_subset` methods if the array subset matches a chunk
 - Added `array::{ZARR_NAN_F64,ZARR_NAN_F32,ZARR_NAN_F16,ZARR_NAN_BF16}` which match the zarr nan bit representation on all implementations
 - Added `size_usize()` to `ArrayRepresentation`
 - Add generic implementations of storage supertraits (`ReadableWritableStorageTraits` and `ReadableListableStorageTraits`)
 - Add `size_prefix()` to stores

### Changed
 - **Breaking**: `array::data_type::DataType` is now marked `#[non_exhaustive]`
 - **Breaking**: Promote the `r*` (raw bits), `float16` and `bfloat16` data types to standard data types in `array::data_type::DataType`, rather than extension data types
   - **Breaking**: Remove the crate features: `raw_bits`, `float16`, `bfloat16`
   - **Breaking**: Removes `array::data_type::RawBitsDataType/Bfloat16DataType/Float16DataType`
   - **Breaking**: `half` is now a required dependency
 - **Breaking**: Rename `TransposeCodec::new` to `new_with_configuration`
 - **Breaking**: Array subset methods dependent on an `array_shape` now use the `IncompatibleArrayShapeError` error type instead of `IncompatibleDimensionalityError`
 - **Breaking**: Various array subset iterators now have validated `new` and unvalidated `new_unchecked` constructors
 - Blosc codec: disable parallel encoding/decoding for small inputs/outputs
 - Bytes codec: optimise implementation
 - **Breaking**: `ArrayToArrayCodecTraits::compute_encoded_size` and `ArrayToBytesCodecTraits::compute_encoded_size` can now return a `CodecError`
 - `ArrayBuilder::build()` and `GroupBuilder::build` now accept unsized storage
 - **Breaking**: `StoragePartialDecoder` now takes a `ReadableStorage` input
 - `sharded_array_write_read` example now prints storage operations and demonstrates retrieving inner chunks directly from a partial decoder
 - the zarrs version and a link to the source code is now written to the `_zarrs` attribute in array metadata, this can be disabled with `set_include_zarrs_metadata(false)`
 - **Breaking**: Rename `FillValueMetadata::Uint` to `UInt` for consistency with the `DataType::UInt` variants.
 - `StorePrefix`, `StoreKey`, `NodeName` `new` methods are now `: impl Into<String>`
 - **Breaking**: `ArrayBuilder::dimension_names` now takes an `Option` input, matching the output of `Array::dimension_names`
 - **Breaking**: `ArrayError::InvalidChunkGridIndicesError` now holds array indices directly, not a `chunk_grid::InvalidArrayIndicesError`
 - **Breaking**: `Array::chunk_array_representation` now returns `ArrayError` instead of `InvalidChunkGridIndicesError` and the `array_shape` parameter is removed
 - **Breaking**: `Array::chunks_in_array_subset` now returns `IncompatibleDimensionalityError` instead of `ArrayError`
 - **Breaking**: `ArraySubset::new_with_start_end_inc`/`new_with_start_end_exc` now take `end: ArrayIndices` instead of `end: &[u64]
 - **Breaking**: Move `array_subset::validate_array_subset` to `ArraySubset::inbounds`
 - Allow out-of-bounds `Array::store_array_subset` and `Array::retrieve_array_subset`
    - retrieved out-of-bounds elements are populated with the fill value
 - Derive `Clone` for `StorageTransformerChain`
 - **Breaking**: `ArrayBuilder::storage_transformers` use `StorageTransformerChain`
 - **Breaking**: change `ArrayError::InvalidFillValue` to `InvalidFillValueMetadata` and add a new `InvalidFillValue`
 - **Breaking**: The transpose codec order configuration parameter no longer supports the constants "C" or "F" and must instead always be specified as an explicit permutation [zarr-developers/zarr-specs #264](https://github.com/zarr-developers/zarr-specs/pull/264)
   - Removes `TransposeOrderImpl`
   - `TransposeOrder` is now validated on creation/deserialisation and `TransposeCodec::new` no longer returns a `Result`
 - **Breaking**: Change `HexString::as_bytes()` to `as_be_bytes()`
 - Support `index_location` for sharding codec
 - Optimise `unravel_index`
 - **Breaking**: Array subset iterator changes
   - Simplify the implementations
   - Remove `next` inputs
   - Make constructors consistent, remove `inner` in constructors
   - Add `size_hint` to all iterators, implement `ExactSizeIterator`/`FusedIterator`
 - **Major breaking**: Output boxed slices `Box<[..]>` from array retrieve methods instead of `Vec<..>`
 - **Major breaking**: Input `Vec<..>` instead of `&[..]` to array store methods
   - Supports some perf improvements
 - **Breaking**: Change `BytesRepresentation` enum from `KnownSize(u64)`/`VariableSize` to `FixedSize(u64)`/`BoundedSize(u64)`/`UnboundedSize`
 - Preallocate sharding codec encoded output when the encoded representation has a fixed or bounded size
 - Add `par_encode` for `zstd` codec
 - **Breaking**: Codecs now must implement `encode_opt`, `decode_opt`, and `partial_decoder_opt`
 - **Breaking**: Partial decoders now must implement `partial_decode_opt` and the `decoded_representation` is now supplied on creation, rather than when calling `partial_decode`/`partial_decode_par`/`partial_decode_opt`
 - Sharding partial decoder now decodes inner chunks in full rather than partially decoding them, this is much faster with some codecs (e.g. blosc)
    - In future, this will probably become configurable
 - Moved `storage/store/{key.rs,prefix.rs}` to `storage/{store_key.rs,store_prefix.rs}`

### Fixed
 - Bytes codec handling of complex and raw bits data types
 - Additional debug assertions to validate input in array subset `_unchecked` functions
 - **Breaking**: `array_subset::iter_linearised_indices` now returns a `Result<_, IncompatibleArrayShapeError>`, previously it could not fail even if the `array_shape` did not enclose the array subset
 - The `array_subset_iter_contiguous_indices3` test was incorrect as the array shape was invalid for the array subset
 - `ArraySubset::extract_bytes` now reserves the appropriate amount of memory
 - Sharding codec performance optimisations
 - `FilesystemStore::erase_prefix` now correctly removes non-empty directories
 - **Breaking**: `ArrayBuilder::storage_transformers` remove `#[must_use]`
 - Validate data type and fill value compatibility in `ArrayBuilder`
 - Handling of `"NaN"` fill values, they are now guaranteed to match the byte representation specified in the zarr v3 spec
 - Add a fast path to array retrieve methods which avoids a copy
 - Optimise sharding codec decode by removing initial population by fill value
 - Include checksum with `zstd` codec if enabled, previously this did nothing

### Removed
 - **Breaking**: Disabled data type extensions `array::data_type::DataType::Extension`.
 - **Breaking**: Remove `StoreExtension` traits
 - **Breaking**: Remove `chunk_grid::InvalidArrayIndicesError`/`ChunkGridShapeError`
 - **Breaking**: Remove `ArrayError::InvalidArrayIndicesError`

## [0.5.1] - 2023-10-10

### Added
 - Tests for `DataType::fill_value_from_metadata`
 - A paragraph on concurrency in the `Array` docs

### Changed
 - Fix some docs typos

### Fixed
 - `FillValueMetadata::try_as_uint/int` can both now handle `FillValueMetadata::Uint/Int`
 - `Array::store_chunk` now erases empty chunks
 - Fixed a race in `Array::store_chunk_subset` and add a fast path if the subset spans the whole chunk
 - Fix complex number handling in `DataType::fill_value_from_metadata`
 - Fix byte arrays being interpreted as complex number fill value metadata

## [0.5.0] - 2023-10-08

### Added
 - `MaybeBytes` an alias for `Option<Vec<u8>>`
   - When a value is read from the store but the key is not found, the returned value is now `None` instead of an error indicating a missing key
 - Add `storage::erase_chunk` and `Array::erase_chunk`
   - The `array_write_read` example is updated to demonstrate `erase_chunk`
 - Add `TryFrom::<&str>` for `Metadata` and `FillValueMetadata`
 - Add `chunk_key_encoding` and `chunk_key_encoding_default_separator` to `ArrayBuilder`
 - Add `TryFrom<char>` for `ChunkKeySeparator`
 - Add `ArraySubset::new_with_start_end_inc/new_with_start_end_exc`
 - Add `codec::extract_byte_ranges_read` utility function to read byte ranges from a `Read` source which does not support `Seek`

### Changed

 - **Breaking**: Remove `StorageError::KeyNotFound` in favour of returning `MaybeBytes`
 - **Breaking**: Add `StorageError::UnknownKeySize` if a method requires a known key size, but the key size cannot be determined
 - **Breaking**: Add `ArrayCreateError::MissingMetadata` if attempting to create an array in a store without specifying metadata, and the metadata does not exist
 - **Breaking**: `UsageLogStorageTransformer` now takes a prefix function rather than a string
   - The `http_array_read` example now logs store requests to stdout using `UsageLogStorageTransformer`
 - **Breaking**: `WritableStorageTraits::erase/erase_values/erase_prefix` return a boolean indicating if they actually deleted something
 - **Breaking**: Add `ReadableStorageTraits::get_partial_values_key` which reads byte ranges for a store key
 - **Breaking**: Changed `data_type::try_create_data_type` to `DataType::from_metadata`
 - **Breaking**: Changed `try_create_codec` to `Codec::from_metadata`
 - Make `ArrayBuilder` and `GroupBuilder` non-consuming
 - Add a fast-path to `Array::store_array_subset` if the array subset matches a chunk subset
 - **Breaking**: Make `ChunkKeyEncoding` a newtype.
   - **Breaking**: Changed `try_create_chunk_key_encoding` to `ChunkKeyEncoding::from_metadata`.
 - **Breaking**: Make `ChunkGrid` a newtype.
   - **Breaking**: Changed `try_create_chunk_grid` to `ChunkGrid::from_metadata`.
 - **Breaking**: Rename `StorageTransformerChain::new_with_metadatas` to `from_metadata`
 - **Breaking**: Rename `CodecChain::new_with_metadatas` to `from_metadata`
 - **Breaking**: Rename `DataTypeExtension::try_create_fill_value` to `fill_value_from_metadata`
 - **Breaking**: Rename `codec::extract_byte_ranges_rs` to `extract_byte_ranges_read_seek`

### Fixed

 - `BytesCodec` now defaults to native endian encoding as opposed to no encoding (only valid for 8 bit data types).
 - `storage::get_child_nodes` and `Node::new_with_store` now correctly propagate storage errors instead of treating all errors as missing metadata
 - `Group::new` now handles an implicit group (with a missing `zarr.json`)
 - `ZipStore` handle missing files
 - `ZipStore` no longer reads an internal file multiple times when extracting multiple byte ranges
 - `HTTPStore` improve error handling, check status codes

## [0.4.2] - 2023-10-06

### Added

 - Add `From<&str>` and `From<String>` for `Other` variants of `CodecError`, `StorageError`, `ChunkGridShapeError`, `StorePluginCreateError`

### Changed

 - Support parallel encoding, parallel decoding, and partial decoding with the `blosc` codec
   - Previously the blosc codec would read the whole chunk when partial decoding
 - `HTTPStore` range requests are now batched by default

### Fixed

 - Fixed `retrieve_chunk_subset` returning fill values on any `StorageError` instead of just `StorageError::KeyNotFound`

## [0.4.1] - 2023-10-04

### Added
 - Add `StorageHandle`, a clonable handle to borrowed unsized storage

### Changed
 - Support unsized storage (`TStorage: ?Sized` everywhere)

## [0.4.0] - 2023-10-04

### Added
 - Readable and listable `ZipStorageAdapter` behind `zip` feature
 - Readable `HTTPStore` behind `http` feature
 - Add `StorageValueIO`, a `std::io::Read` interface to a storage value.
 - Add `zip_array_write_read` and `http_array_read` examples

### Changed
 - Relax some dependency minimum versions
 - Add `size_hint()` to some array subset iterators
 - **Breaking**: Fix `LinearisedIndicesIterator` to use array shape instead of subset shape
   - `LinearisedIndicesIterator::new` and `ArraySubset::iter_linearised_indices` now require `array_shape` parameter
 - **Breaking**: Array subset shape no longer needs to be evenly divisible by chunk shape when creating a chunk iterator
   - Removes `ChunksIteratorError`
 - Add array subset iterator tests
 - **Breaking**: Remove unvalidated `from(String)` for store key/prefix
 - Validate that store prefixes and keys do not start with `/`
 - **Breaking**: Add `StorageError::Other` and `StorageError::Unsupported` variants
 - **Breaking** `FilesystemStore` now accepts a file and does not create directory on creation
   - adds `FilesystemStoreCreateError:InvalidBasePath` and removes `FilesystemStoreCreateError:InvalidBaseDirectory/ExistingFile`
 - **Breaking**: `ReadableStorageTraits::size()` to `u64` from `usize`
 - **Breaking**: Add `ReadableStorageTraits::size_key()`
 - Storage and store traits no longer require `Debug`
 - Add a default implementation for `WritableStorageTraits::erase_values`
 - Make array/group explicitly store `Arc<TStorage>`
 - `StorageTransformerChain` now only accepts `Arc` storage.
 - **Breaking**: Various group methods are now `#[must_use]`
 - Change `NodePath` internal representation to `PathBuf`
 - Remove unneeded '/' prefix strip in `StorePrefix`
 - **Breaking**: Remove storage trait implementations for `Arc<TStorage>`, now must explicitly deref
 - Implement `Eq` and `PartialEq` for `DataType`
 - **Breaking**: Use `u64` instead of `usize` for byte ranges/array index/shape etc. This makes it possible to index into larger arrays on 32-bit systems.

### Fixed
 - Fix store prefix to node path conversion and vice versa
 - Fix `StorePrefix::parent()` so it outputs a valid `StorePrefix`
 - Fix `StoreKey::parent()` for top level keys, e.g `"a"` now has parent prefix `"/"` instead of `None`
 - Print root node with `Node::hierarchy_tree`

## [0.3.0] - 2023-09-27

### Added
 - Add `CHANGELOG.md`

### Changed
 - Require the `ndarray` *feature* for examples
 - Remove the `ndarray` dev dependency
 - Remove the `ndarray` dependency for the `sharding` feature
 - Replace deprecated `tempdir` with `tempfile` for tests
 - **Breaking**: Change `ByteRange` enum to have `FromStart` and `FromEnd` variants
 - Substitute `blosc` dependency for `blosc-src` which builds blosc from source
 - **Breaking**: Rename `compression` field to `cname` in `BloscCodecConfigurationV1` for consistency with the zarr spec

## [0.2.0] - 2023-09-25

### Added
 - Initial public release

[unreleased]: https://github.com/zarrs/zarrs/compare/zarrs-v0.21.2...HEAD
[0.21.2]: https://github.com/LDeakin/zarrs/releases/tag/zarrs-v0.21.2
[0.21.1]: https://github.com/LDeakin/zarrs/releases/tag/zarrs-v0.21.1
[0.21.0]: https://github.com/LDeakin/zarrs/releases/tag/zarrs-v0.21.0
[0.20.1]: https://github.com/LDeakin/zarrs/releases/tag/zarrs-v0.20.1
[0.20.0]: https://github.com/LDeakin/zarrs/releases/tag/zarrs-v0.20.0
[0.20.0-beta.2]: https://github.com/LDeakin/zarrs/releases/tag/zarrs-v0.20.0-beta.2
[0.20.0-beta.1]: https://github.com/LDeakin/zarrs/releases/tag/zarrs-v0.20.0-beta.1
[0.20.0-beta.0]: https://github.com/LDeakin/zarrs/releases/tag/zarrs-v0.20.0-beta.0
[0.19.2]: https://github.com/LDeakin/zarrs/releases/tag/zarrs-v0.19.2
[0.19.1]: https://github.com/LDeakin/zarrs/releases/tag/zarrs-v0.19.1
[0.19.0]: https://github.com/LDeakin/zarrs/releases/tag/zarrs-v0.19.0
[0.18.3]: https://github.com/LDeakin/zarrs/releases/tag/zarrs-v0.18.3
[0.18.2]: https://github.com/LDeakin/zarrs/releases/tag/zarrs-v0.18.2
[0.18.1]: https://github.com/LDeakin/zarrs/releases/tag/zarrs-v0.18.1
[0.18.0]: https://github.com/LDeakin/zarrs/releases/tag/zarrs-v0.18.0
[0.18.0-beta.0]: https://github.com/LDeakin/zarrs/releases/tag/zarrs-v0.18.0-beta.0
[0.17.1]: https://github.com/LDeakin/zarrs/releases/tag/zarrs-v0.17.1
[0.17.0]: https://github.com/LDeakin/zarrs/releases/tag/zarrs-v0.17.0
[0.17.0-beta.3]: https://github.com/LDeakin/zarrs/releases/tag/zarrs-v0.17.0-beta.3
[0.17.0-beta.2]: https://github.com/LDeakin/zarrs/releases/tag/zarrs-v0.17.0-beta.2
[0.17.0-beta.1]: https://github.com/LDeakin/zarrs/releases/tag/zarrs-v0.17.0-beta.1
[0.17.0-beta.0]: https://github.com/LDeakin/zarrs/releases/tag/zarrs-v0.17.0-beta.0
[0.16.4]: https://github.com/LDeakin/zarrs/releases/tag/v0.16.4
[0.16.3]: https://github.com/LDeakin/zarrs/releases/tag/v0.16.3
[0.16.2]: https://github.com/LDeakin/zarrs/releases/tag/v0.16.2
[0.16.1]: https://github.com/LDeakin/zarrs/releases/tag/v0.16.1
[0.16.0]: https://github.com/LDeakin/zarrs/releases/tag/v0.16.0
[0.15.1]: https://github.com/LDeakin/zarrs/releases/tag/v0.15.1
[0.15.0]: https://github.com/LDeakin/zarrs/releases/tag/v0.15.0
[0.14.0]: https://github.com/LDeakin/zarrs/releases/tag/v0.14.0
[0.13.3]: https://github.com/LDeakin/zarrs/releases/tag/v0.13.3
[0.13.2]: https://github.com/LDeakin/zarrs/releases/tag/v0.13.2
[0.13.1]: https://github.com/LDeakin/zarrs/releases/tag/v0.13.1
[0.13.0]: https://github.com/LDeakin/zarrs/releases/tag/v0.13.0
[0.12.5]: https://github.com/LDeakin/zarrs/releases/tag/v0.12.5
[0.12.4]: https://github.com/LDeakin/zarrs/releases/tag/v0.12.4
[0.12.3]: https://github.com/LDeakin/zarrs/releases/tag/v0.12.3
[0.12.2]: https://github.com/LDeakin/zarrs/releases/tag/v0.12.2
[0.12.1]: https://github.com/LDeakin/zarrs/releases/tag/v0.12.1
[0.12.0]: https://github.com/LDeakin/zarrs/releases/tag/v0.12.0
[0.11.6]: https://github.com/LDeakin/zarrs/releases/tag/v0.11.6
[0.11.5]: https://github.com/LDeakin/zarrs/releases/tag/v0.11.5
[0.11.4]: https://github.com/LDeakin/zarrs/releases/tag/v0.11.4
[0.11.3]: https://github.com/LDeakin/zarrs/releases/tag/v0.11.3
[0.11.2]: https://github.com/LDeakin/zarrs/releases/tag/v0.11.2
[0.11.1]: https://github.com/LDeakin/zarrs/releases/tag/v0.11.1
[0.11.0]: https://github.com/LDeakin/zarrs/releases/tag/v0.11.0
[0.10.0]: https://github.com/LDeakin/zarrs/releases/tag/v0.10.0
[0.9.0]: https://github.com/LDeakin/zarrs/releases/tag/v0.9.0
[0.8.0]: https://github.com/LDeakin/zarrs/releases/tag/v0.8.0
[0.7.3]: https://github.com/LDeakin/zarrs/releases/tag/v0.7.3
[0.7.2]: https://github.com/LDeakin/zarrs/releases/tag/v0.7.2
[0.7.1]: https://github.com/LDeakin/zarrs/releases/tag/v0.7.1
[0.7.0]: https://github.com/LDeakin/zarrs/releases/tag/v0.7.0
[0.6.0]: https://github.com/LDeakin/zarrs/releases/tag/v0.6.0
[0.5.1]: https://github.com/LDeakin/zarrs/releases/tag/v0.5.1
[0.5.0]: https://github.com/LDeakin/zarrs/releases/tag/v0.5.0
[0.4.2]: https://github.com/LDeakin/zarrs/releases/tag/v0.4.2
[0.4.1]: https://github.com/LDeakin/zarrs/releases/tag/v0.4.1
[0.4.0]: https://github.com/LDeakin/zarrs/releases/tag/v0.4.0
[0.3.0]: https://github.com/LDeakin/zarrs/releases/tag/v0.3.0
[0.2.0]: https://github.com/LDeakin/zarrs/releases/tag/v0.2.0

[`zarr-extensions`]: https://github.com/zarr-developers/zarr-extensions

[@LDeakin]: https://github.com/LDeakin
[@lorenzocerrone]: https://github.com/lorenzocerrone
[@dustinlagoy]: https://github.com/dustinlagoy
[@sk1p]: https://github.com/sk1p
[@niklasmueboe]: https://github.com/niklasmueboe
[@ilan-gold]: https://github.com/ilan-gold
[@jder]: https://github.com/jder<|MERGE_RESOLUTION|>--- conflicted
+++ resolved
@@ -20,14 +20,11 @@
   - Implement `Into[Parallel]Iterator` for `Chunks` and `IntoParallelRefIterator` for `&Chunks`
   - Implement `IntoIterator` for `{Linearised,Contiguous,ContiguousLinearised}Indices`
 - Impl `From<ChunkKeySeparator>` for `char`
-<<<<<<< HEAD
+- Impl `From<RegularChunkGridCreateError>` for `IncompatibleDimensionalityError`
 - Add initial generic indexing support to partial decoders
   - Add `Indexer` trait with implementations for `&ArraySubset`, `&[ArrayIndices]`, `&[T]` where `T: Indexer`, and more
   - Partial decoders and encoders use `&dyn Indexer` instead of `&ArraySubset`
 - Add `IncompatibleIndexerAndShapeError`
-=======
-- Impl `From<RegularChunkGridCreateError>` for `IncompatibleDimensionalityError`
->>>>>>> d83d5089
 
 ### Changed
 - **Major Breaking**: Refactor `ArrayBuilder`
@@ -96,11 +93,8 @@
 - **Breaking**: Remove `ArrayChunkCacheExt`. Use the `ChunkCache` methods instead
 - **Breaking**: Remove `Par{Chunks,Indices}IteratorProducer`, which were unneeded
 - **Breaking**: Remove `[Async]BytesPartialDecoderTraits` implementations for `std::io::Cursor` variants
-<<<<<<< HEAD
+- **Breaking**: Remove `ArraySubset::chunks()` and `array_subset::iterators::Chunks`
 - **Breaking**: Remove `IncompatibleArraySubsetAndShapeError`
-=======
-- **Breaking**: Remove `ArraySubset::chunks()` and `array_subset::iterators::Chunks`
->>>>>>> d83d5089
 
 ### Fixed
 - Permit data types with empty configurations that do not require one
