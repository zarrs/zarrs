--- conflicted
+++ resolved
@@ -10,12 +10,9 @@
 ### Added
 - Add `index_location` support to `vlen` codec
   - Add `VlenCodec::with_index_location()`
-<<<<<<< HEAD
 - Add `numcodecs.adler32` codec
-=======
 - Add `ArrayBuilder{ChunkGrid,DataType,FillValue}`
 - Add `ArrayBuilder::metadata()`
->>>>>>> 49ee7047
 
 ### Changed
 - **Breaking**: change `ArrayBuilder::new()` to take a broader range of types for each parameter. See below
