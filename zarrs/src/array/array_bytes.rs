use std::{borrow::Cow, ops::IndexMut};

use derive_more::derive::Display;
use itertools::Itertools;
use thiserror::Error;
use unsafe_cell_slice::UnsafeCellSlice;

use crate::{
<<<<<<< HEAD
    array_subset::{ArraySubset, IncompatibleIndexerAndShapeError},
    byte_range::extract_byte_ranges_concat,
    indexer::Indexer,
=======
    array_subset::{ArraySubset, IncompatibleArraySubsetAndShapeError},
>>>>>>> b83713d2
    metadata::DataTypeSize,
    storage::byte_range::extract_byte_ranges_concat_unchecked,
};

use super::{
    codec::{CodecError, InvalidBytesLengthError},
    ravel_indices, ArrayBytesFixedDisjointView, ArraySize, DataType, FillValue,
};

mod raw_bytes_offsets;
pub use raw_bytes_offsets::{RawBytesOffsets, RawBytesOffsetsCreateError};

/// Array element bytes.
///
/// These can represent:
/// - [`ArrayBytes::Fixed`]: fixed length elements of an array in C-contiguous order,
/// - [`ArrayBytes::Variable`]: variable length elements of an array in C-contiguous order with padding permitted,
/// - Encoded array bytes after an array to bytes or bytes to bytes codecs.
pub type RawBytes<'a> = Cow<'a, [u8]>;

/// Fixed or variable length array bytes.
#[derive(Clone, Debug, PartialEq, Eq)]
pub enum ArrayBytes<'a> {
    /// Bytes for a fixed length array.
    ///
    /// These represent elements in C-contiguous order (i.e. row-major order) where the last dimension varies the fastest.
    Fixed(RawBytes<'a>),
    /// Bytes and element byte offsets for a variable length array.
    ///
    /// The bytes and offsets are modeled on the [Apache Arrow Variable-size Binary Layout](https://arrow.apache.org/docs/format/Columnar.html#variable-size-binary-layout).
    /// - The offsets buffer contains length + 1 ~~signed integers (either 32-bit or 64-bit, depending on the data type)~~ usize integers.
    /// - Offsets must be monotonically increasing, that is `offsets[j+1] >= offsets[j]` for `0 <= j < length`, even for null slots. Thus, the bytes represent C-contiguous elements with padding permitted.
    /// - The final offset must be less than or equal to the length of the bytes buffer.
    Variable(RawBytes<'a>, RawBytesOffsets<'a>),
}

/// An error raised if variable length array bytes offsets are out of bounds.
#[derive(Clone, Debug, Display, Error)]
#[display("Offset {offset} is out of bounds for bytes of length {len}")]
pub struct RawBytesOffsetsOutOfBoundsError {
    offset: usize,
    len: usize,
}

/// Errors related to [`ArrayBytes<'_>`] and [`ArrayBytes`].
#[derive(Clone, Debug, Error)]
pub enum ArrayBytesError {
    /// Invalid use of a fixed length method.
    #[error("Used a fixed length (flen) method on a variable length (vlen) array")]
    UsedFixedLengthMethodOnVariableLengthArray,
}

impl<'a> ArrayBytes<'a> {
    /// Create a new fixed length array bytes from `bytes`.
    ///
    /// `bytes` must be C-contiguous.
    pub fn new_flen(bytes: impl Into<RawBytes<'a>>) -> Self {
        Self::Fixed(bytes.into())
    }

    /// Create a new variable length array bytes from `bytes` and `offsets`.
    ///
    /// # Errors
    /// Returns a [`RawBytesOffsetsOutOfBoundsError`] if the last offset is out of bounds of the bytes.
    pub fn new_vlen(
        bytes: impl Into<RawBytes<'a>>,
        offsets: RawBytesOffsets<'a>,
    ) -> Result<Self, RawBytesOffsetsOutOfBoundsError> {
        let bytes = bytes.into();
        if offsets.last() <= bytes.len() {
            Ok(Self::Variable(bytes, offsets))
        } else {
            Err(RawBytesOffsetsOutOfBoundsError {
                offset: offsets.last(),
                len: bytes.len(),
            })
        }
    }

    /// Create a new variable length array bytes from `bytes` and `offsets` without checking the offsets.
    ///
    /// # Safety
    /// The last offset must be less than or equal to the length of the bytes.
    pub unsafe fn new_vlen_unchecked(
        bytes: impl Into<RawBytes<'a>>,
        offsets: RawBytesOffsets<'a>,
    ) -> Self {
        let bytes = bytes.into();
        debug_assert!(offsets.last() <= bytes.len());
        Self::Variable(bytes, offsets)
    }

    /// Create a new [`ArrayBytes`] with `num_elements` composed entirely of the `fill_value`.
    ///
    /// # Panics
    /// Panics if the number of elements in `array_size` exceeds [`usize::MAX`].
    #[must_use]
    pub fn new_fill_value(array_size: ArraySize, fill_value: &FillValue) -> Self {
        match array_size {
            ArraySize::Fixed {
                num_elements,
                data_type_size: _,
            } => {
                let num_elements = usize::try_from(num_elements).unwrap();
                Self::new_flen(fill_value.as_ne_bytes().repeat(num_elements))
            }
            ArraySize::Variable { num_elements } => {
                let num_elements = usize::try_from(num_elements).unwrap();
                let offsets = unsafe {
                    // SAFETY: The offsets are monotonically increasing.
                    RawBytesOffsets::new_unchecked(
                        (0..=num_elements)
                            .map(|i| i * fill_value.size())
                            .collect::<Vec<_>>(),
                    )
                };
                unsafe {
                    // SAFETY: The last offset is equal to the length of the bytes
                    Self::new_vlen_unchecked(fill_value.as_ne_bytes().repeat(num_elements), offsets)
                }
            }
        }
    }

    /// Convert the array bytes into fixed size bytes.
    ///
    /// # Errors
    /// Returns a [`CodecError::ExpectedFixedLengthBytes`] if the bytes are variable length.
    pub fn into_fixed(self) -> Result<RawBytes<'a>, CodecError> {
        match self {
            Self::Fixed(bytes) => Ok(bytes),
            Self::Variable(_, _) => Err(CodecError::ExpectedFixedLengthBytes),
        }
    }

    /// Convert the array bytes into variable sized bytes and element byte offsets.
    ///
    /// # Errors
    /// Returns a [`CodecError::ExpectedVariableLengthBytes`] if the bytes are fixed length.
    pub fn into_variable(self) -> Result<(RawBytes<'a>, RawBytesOffsets<'a>), CodecError> {
        match self {
            Self::Fixed(_) => Err(CodecError::ExpectedVariableLengthBytes),
            Self::Variable(bytes, offsets) => Ok((bytes, offsets)),
        }
    }

    /// Returns the size (in bytes) of the underlying element bytes.
    ///
    /// This only considers the size of the element bytes, and does not include the element offsets for a variable sized array.
    #[must_use]
    pub fn size(&self) -> usize {
        match self {
            Self::Fixed(bytes) | Self::Variable(bytes, _) => bytes.len(),
        }
    }

    /// Return the byte offsets for variable sized bytes. Returns [`None`] for fixed size bytes.
    #[must_use]
    pub fn offsets(&self) -> Option<&RawBytesOffsets<'a>> {
        match self {
            Self::Fixed(_) => None,
            Self::Variable(_, offsets) => Some(offsets),
        }
    }

    /// Convert into owned [`ArrayBytes<'static>`].
    #[must_use]
    pub fn into_owned(self) -> ArrayBytes<'static> {
        match self {
            Self::Fixed(bytes) => ArrayBytes::Fixed(bytes.into_owned().into()),
            Self::Variable(bytes, offsets) => {
                ArrayBytes::Variable(bytes.into_owned().into(), offsets.into_owned())
            }
        }
    }

    /// Validate that the array has a valid encoding.
    ///
    /// For a fixed-length array, check it matches the expected size.
    /// For a variable-length array, check that the offsets are monotonically increasing and the largest offset is equal to the array length.
    ///
    /// # Errors
    /// Returns an error if the array is not valid.
    pub fn validate(
        &self,
        num_elements: u64,
        data_type_size: DataTypeSize,
    ) -> Result<(), CodecError> {
        validate_bytes(self, num_elements, data_type_size)
    }

    /// Returns [`true`] if the array is empty for the given fill value.
    #[must_use]
    pub fn is_fill_value(&self, fill_value: &FillValue) -> bool {
        match self {
            Self::Fixed(bytes) => fill_value.equals_all(bytes),
            Self::Variable(bytes, _offsets) => fill_value.equals_all(bytes),
        }
    }

    /// Extract a subset of the array bytes.
    ///
    /// # Errors
    /// Returns a [`CodecError::InvalidArraySubsetError`] if the `array_shape` is incompatible with `subset`.
    ///
    /// # Panics
    /// Panics if indices in the subset exceed [`usize::MAX`].
    pub fn extract_array_subset(
        &self,
        indexer: &dyn crate::indexer::Indexer,
        array_shape: &[u64],
        data_type: &DataType,
    ) -> Result<ArrayBytes<'_>, CodecError> {
        match self {
            ArrayBytes::Variable(bytes, offsets) => {
                let num_elements = indexer.len();
                let indices: Vec<_> = indexer
                    .iter_linearised_indices(array_shape)
                    .map_err(|_| IncompatibleIndexerAndShapeError::new(array_shape.to_vec()))?
                    .collect();
                let mut bytes_length = 0;
                for index in &indices {
                    let index = usize::try_from(*index).unwrap();
                    let curr = offsets[index];
                    let next = offsets[index + 1];
                    debug_assert!(next >= curr);
                    bytes_length += next - curr;
                }
                let mut ss_bytes = Vec::with_capacity(bytes_length);
                let mut ss_offsets = Vec::with_capacity(usize::try_from(1 + num_elements).unwrap());
                for index in &indices {
                    let index = usize::try_from(*index).unwrap();
                    let curr = offsets[index];
                    let next = offsets[index + 1];
                    ss_offsets.push(ss_bytes.len());
                    ss_bytes.extend_from_slice(&bytes[curr..next]);
                }
                ss_offsets.push(ss_bytes.len());
                let ss_offsets = unsafe {
                    // SAFETY: The offsets are monotonically increasing.
                    RawBytesOffsets::new_unchecked(ss_offsets)
                };
                let array_bytes = unsafe {
                    // SAFETY: The last offset is equal to the length of the bytes
                    ArrayBytes::new_vlen_unchecked(ss_bytes, ss_offsets)
                };
                Ok(array_bytes)
            }
            ArrayBytes::Fixed(bytes) => {
                let byte_ranges =
                    indexer.byte_ranges(array_shape, data_type.fixed_size().unwrap())?;
                let bytes = extract_byte_ranges_concat(bytes, byte_ranges)?;
                Ok(ArrayBytes::new_flen(bytes))
            }
        }
    }
}

/// Validate fixed length array bytes for a given array size.
fn validate_bytes_flen(bytes: &RawBytes, array_size: usize) -> Result<(), InvalidBytesLengthError> {
    if bytes.len() == array_size {
        Ok(())
    } else {
        Err(InvalidBytesLengthError::new(bytes.len(), array_size))
    }
}

/// Validate variable length array bytes for an array with `num_elements`.
fn validate_bytes_vlen(
    bytes: &RawBytes,
    offsets: &RawBytesOffsets,
    num_elements: u64,
) -> Result<(), CodecError> {
    if offsets.len() as u64 != num_elements + 1 {
        return Err(CodecError::InvalidVariableSizedArrayOffsets);
    }
    let len = bytes.len();
    let mut offset_last = 0;
    for offset in offsets.iter() {
        if *offset < offset_last || *offset > len {
            return Err(CodecError::InvalidVariableSizedArrayOffsets);
        }
        offset_last = *offset;
    }
    if offset_last == len {
        Ok(())
    } else {
        Err(CodecError::InvalidVariableSizedArrayOffsets)
    }
}

/// Validate array bytes.
fn validate_bytes(
    bytes: &ArrayBytes<'_>,
    num_elements: u64,
    data_type_size: DataTypeSize,
) -> Result<(), CodecError> {
    match (bytes, data_type_size) {
        (ArrayBytes::Fixed(bytes), DataTypeSize::Fixed(data_type_size)) => Ok(validate_bytes_flen(
            bytes,
            usize::try_from(num_elements * data_type_size as u64).unwrap(),
        )?),
        (ArrayBytes::Variable(bytes, offsets), DataTypeSize::Variable) => {
            validate_bytes_vlen(bytes, offsets, num_elements)
        }
        (ArrayBytes::Fixed(_), DataTypeSize::Variable) => Err(CodecError::Other(
            "Used fixed length array bytes with a variable sized data type.".to_string(),
        )),
        (ArrayBytes::Variable(_, _), DataTypeSize::Fixed(_)) => Err(CodecError::Other(
            "Used variable length array bytes with a fixed length data type.".to_string(),
        )),
    }
}

fn update_bytes_vlen_array_subset<'a>(
    input_bytes: &RawBytes,
    input_offsets: &RawBytesOffsets,
    input_shape: &[u64],
    update_bytes: &RawBytes,
    update_offsets: &RawBytesOffsets,
    update_subset: &ArraySubset,
) -> Result<ArrayBytes<'a>, IncompatibleIndexerAndShapeError> {
    if !update_subset.inbounds_shape(input_shape) {
        return Err(IncompatibleIndexerAndShapeError::new(input_shape.to_vec()));
    }

    // Get the current and new length of the bytes in the chunk subset
    let size_subset_new = update_offsets
        .iter()
        .tuple_windows()
        .map(|(curr, next)| next - curr)
        .sum::<usize>();
    let size_subset_old = {
        let chunk_indices = update_subset.linearised_indices(input_shape).unwrap();
        chunk_indices
            .iter()
            .map(|index| {
                let index = usize::try_from(index).unwrap();
                input_offsets[index + 1] - input_offsets[index]
            })
            .sum::<usize>()
    };

    // Populate new offsets and bytes
    let mut offsets_new = Vec::with_capacity(input_offsets.len());
    let bytes_new_len = (input_bytes.len() + size_subset_new)
        .checked_sub(size_subset_old)
        .unwrap();
    let mut bytes_new = Vec::with_capacity(bytes_new_len);
    let indices = ArraySubset::new_with_shape(input_shape.to_vec()).indices();
    for (chunk_index, indices) in indices.iter().enumerate() {
        offsets_new.push(bytes_new.len());
        if update_subset.contains(&indices) {
            let subset_indices = indices
                .iter()
                .zip(update_subset.start())
                .map(|(i, s)| i - s)
                .collect::<Vec<_>>();
            let subset_index =
                usize::try_from(ravel_indices(&subset_indices, update_subset.shape())).unwrap();
            let start = update_offsets[subset_index];
            let end = update_offsets[subset_index + 1];
            bytes_new.extend_from_slice(&update_bytes[start..end]);
        } else {
            let start = input_offsets[chunk_index];
            let end = input_offsets[chunk_index + 1];
            bytes_new.extend_from_slice(&input_bytes[start..end]);
        }
    }
    offsets_new.push(bytes_new.len());
    let offsets_new = unsafe {
        // SAFETY: The offsets are monotonically increasing.
        RawBytesOffsets::new_unchecked(offsets_new)
    };
    let array_bytes = unsafe {
        // SAFETY: The last offset is equal to the length of the bytes
        ArrayBytes::new_vlen_unchecked(bytes_new, offsets_new)
    };
    Ok(array_bytes)
}

fn update_bytes_vlen_indexer<'a>(
    input_bytes: &RawBytes,
    input_offsets: &RawBytesOffsets,
    input_shape: &[u64],
    update_bytes: &RawBytes,
    update_offsets: &RawBytesOffsets,
    update_indexer: &dyn Indexer,
) -> Result<ArrayBytes<'a>, IncompatibleIndexerAndShapeError> {
    // Get the size of the new bytes
    let updated_size_new = update_bytes.len();
    debug_assert_eq!(
        updated_size_new,
        update_offsets
            .iter()
            .tuple_windows()
            .map(|(curr, next)| next - curr)
            .sum::<usize>()
    );

    // Get the indices of elements to update and the size of the old bytes being replaced
    let num_elements = usize::try_from(input_shape.iter().product::<u64>()).unwrap();
    let update_indices = update_indexer.iter_linearised_indices(input_shape)?;
    let mut element_indices_update: Vec<Option<usize>> = vec![None; num_elements];
    let mut updated_size_old = 0;
    for (update_index, input_index) in update_indices.enumerate() {
        let input_index = usize::try_from(input_index).unwrap();
        updated_size_old += input_offsets[input_index + 1] - input_offsets[input_index];
        element_indices_update[input_index] = Some(update_index);
    }

    // Populate new offsets and bytes
    let mut offsets_new = Vec::with_capacity(input_offsets.len());
    let bytes_new_len = (input_bytes.len() + updated_size_new)
        .checked_sub(updated_size_old)
        .unwrap();
    let mut bytes_new = Vec::with_capacity(bytes_new_len);
    for input_index in 0..num_elements {
        offsets_new.push(bytes_new.len());
        if let Some(update_index) = element_indices_update[input_index] {
            let start = update_offsets[update_index];
            let end = update_offsets[update_index + 1];
            bytes_new.extend_from_slice(&update_bytes[start..end]);
        } else {
            let start = input_offsets[input_index];
            let end = input_offsets[input_index + 1];
            bytes_new.extend_from_slice(&input_bytes[start..end]);
        }
    }
    offsets_new.push(bytes_new.len());
    let offsets_new = unsafe {
        // SAFETY: The offsets are monotonically increasing.
        RawBytesOffsets::new_unchecked(offsets_new)
    };
    let array_bytes = unsafe {
        // SAFETY: The last offset is equal to the length of the bytes
        ArrayBytes::new_vlen_unchecked(bytes_new, offsets_new)
    };
    Ok(array_bytes)
}

/// Update array bytes. Specialised for `ArraySubset`.
///
/// # Errors
/// Returns a [`CodecError`] if
/// - `bytes` are not compatible with the `shape` and `data_type_size`,
/// - `output_subset_bytes` are not compatible with the `output_subset` and `data_type_size`,
/// - `output_subset` is not within the bounds of `shape`
fn update_array_bytes_array_subset<'a>(
    bytes: ArrayBytes,
    shape: &[u64],
    update_subset: &ArraySubset,
    update_bytes: &ArrayBytes,
    data_type_size: DataTypeSize,
) -> Result<ArrayBytes<'a>, CodecError> {
    match (bytes, update_bytes, data_type_size) {
        (
            ArrayBytes::Variable(bytes, offsets),
            ArrayBytes::Variable(update_bytes, update_offsets),
            DataTypeSize::Variable,
        ) => Ok(update_bytes_vlen_array_subset(
            &bytes,
            &offsets,
            shape,
            update_bytes,
            update_offsets,
            update_subset,
        )?),
        (
            ArrayBytes::Fixed(bytes),
            ArrayBytes::Fixed(update_bytes),
            DataTypeSize::Fixed(data_type_size),
        ) => {
            let mut bytes = bytes.into_owned();
            let mut output_view: ArrayBytesFixedDisjointView<'_> = unsafe {
                // SAFETY: Only one view is created, so it is disjoint
                ArrayBytesFixedDisjointView::new(
                    UnsafeCellSlice::new(&mut bytes),
                    data_type_size,
                    shape,
                    update_subset.clone(),
                )
            }
            .map_err(CodecError::from)?;
            output_view.copy_from_slice(update_bytes)?;
            Ok(ArrayBytes::new_flen(bytes))
        }
        (_, _, DataTypeSize::Variable) => Err(CodecError::ExpectedVariableLengthBytes),
        (_, _, DataTypeSize::Fixed(_)) => Err(CodecError::ExpectedFixedLengthBytes),
    }
}

/// Update array bytes.
///
/// This function is used internally by [`crate::array::Array::store_chunk_subset_opt`] and [`crate::array::Array::async_store_chunk_subset_opt`].
///
/// # Errors
/// Returns a [`CodecError`] if
/// - `bytes` are not compatible with the `shape` and `data_type_size`,
/// - `output_subset_bytes` are not compatible with the `output_subset` and `data_type_size`,
/// - `output_subset` is not within the bounds of `shape`
///
/// # Panics
/// Panics if the indexer references bytes beyond [`usize::MAX`].
pub fn update_array_bytes<'a>(
    bytes: ArrayBytes,
    shape: &[u64],
    update_indexer: &dyn crate::indexer::Indexer,
    update_bytes: &ArrayBytes,
    data_type_size: DataTypeSize,
) -> Result<ArrayBytes<'a>, CodecError> {
    if let Some(output_subset) = update_indexer.as_array_subset() {
        return update_array_bytes_array_subset(
            bytes,
            shape,
            output_subset,
            update_bytes,
            data_type_size,
        );
    }

    match (bytes, update_bytes, data_type_size) {
        (
            ArrayBytes::Variable(bytes, offsets),
            ArrayBytes::Variable(update_bytes, update_offsets),
            DataTypeSize::Variable,
        ) => Ok(update_bytes_vlen_indexer(
            &bytes,
            &offsets,
            shape,
            update_bytes,
            update_offsets,
            update_indexer,
        )?),
        (
            ArrayBytes::Fixed(bytes),
            ArrayBytes::Fixed(update_bytes),
            DataTypeSize::Fixed(data_type_size),
        ) => {
            let mut bytes = bytes.into_owned();
            let byte_ranges = update_indexer.byte_ranges(shape, data_type_size)?; // FIXME: Prefer not to collect here, and go parallel
            let mut offset: usize = 0;
            // TODO: Add `is_disjoint()` to indexer, so that this could go parallel
            for byte_range in byte_ranges {
                let byte_range_len =
                    usize::try_from(byte_range.length(bytes.len() as u64)).unwrap();
                bytes
                    .index_mut(byte_range.to_range_usize(bytes.len() as u64))
                    .copy_from_slice(&update_bytes[offset..offset + byte_range_len]);
                offset += byte_range_len;
            }
            Ok(ArrayBytes::new_flen(bytes))
        }
        (_, _, DataTypeSize::Variable) => Err(CodecError::ExpectedVariableLengthBytes),
        (_, _, DataTypeSize::Fixed(_)) => Err(CodecError::ExpectedFixedLengthBytes),
    }
}

/// Merge a set of chunks into an array subset.
///
/// This function is used internally by [`retrieve_array_subset_opt`] and [`async_retrieve_array_subset_opt`].
pub(crate) fn merge_chunks_vlen<'a>(
    chunk_bytes_and_subsets: Vec<(ArrayBytes<'_>, ArraySubset)>,
    array_shape: &[u64],
) -> Result<ArrayBytes<'a>, CodecError> {
    let num_elements = usize::try_from(array_shape.iter().product::<u64>()).unwrap();

    #[cfg(debug_assertions)]
    {
        // Validate the input
        let mut element_in_input = vec![0; num_elements];
        for (_, chunk_subset) in &chunk_bytes_and_subsets {
            // println!("{chunk_subset:?}");
            let indices = chunk_subset.linearised_indices(array_shape).unwrap();
            for idx in indices {
                let idx = usize::try_from(idx).unwrap();
                element_in_input[idx] += 1;
            }
        }
        assert!(element_in_input.iter().all(|v| *v == 1));
    }

    // Get the size of each element
    // TODO: Go parallel
    let mut element_sizes = vec![0; num_elements];
    for (chunk_bytes, chunk_subset) in &chunk_bytes_and_subsets {
        let chunk_offsets = chunk_bytes.offsets().unwrap();
        debug_assert_eq!(chunk_offsets.len() as u64, chunk_subset.num_elements() + 1);
        let indices = chunk_subset.linearised_indices(array_shape).unwrap();
        for (subset_idx, (curr, next)) in
            indices.iter().zip_eq(chunk_offsets.iter().tuple_windows())
        {
            debug_assert!(next >= curr);
            let subset_idx = usize::try_from(subset_idx).unwrap();
            element_sizes[subset_idx] = next - curr;
        }
    }

    // Convert to offsets with a cumulative sum
    // TODO: Parallel cum sum
    let mut offsets = Vec::with_capacity(element_sizes.len() + 1);
    offsets.push(0); // first offset is always zero
    offsets.extend(element_sizes.iter().scan(0, |acc, &sz| {
        *acc += sz;
        Some(*acc)
    }));
    let offsets = unsafe {
        // SAFETY: The offsets are monotonically increasing.
        RawBytesOffsets::new_unchecked(offsets)
    };

    // Write bytes
    // TODO: Go parallel
    let mut bytes = vec![0; offsets.last()];
    for (chunk_bytes, chunk_subset) in chunk_bytes_and_subsets {
        let (chunk_bytes, chunk_offsets) = chunk_bytes.into_variable()?;
        let indices = chunk_subset.linearised_indices(array_shape).unwrap();
        for (subset_idx, (&chunk_curr, &chunk_next)) in
            indices.iter().zip_eq(chunk_offsets.iter().tuple_windows())
        {
            let subset_idx = usize::try_from(subset_idx).unwrap();
            let subset_curr = offsets[subset_idx];
            let subset_next = offsets[subset_idx + 1];
            bytes[subset_curr..subset_next].copy_from_slice(&chunk_bytes[chunk_curr..chunk_next]);
        }
    }

    let array_bytes = unsafe {
        // SAFETY: The last offset is equal to the length of the bytes
        ArrayBytes::new_vlen_unchecked(bytes, offsets)
    };

    Ok(array_bytes)
}

pub(crate) fn extract_decoded_regions_vlen<'a>(
    bytes: &[u8],
    offsets: &[usize],
    indexer: &dyn crate::indexer::Indexer,
    array_shape: &[u64],
) -> Result<ArrayBytes<'a>, CodecError> {
    let indices = indexer.iter_linearised_indices(array_shape)?;
    let indices: Vec<_> = indices.into_iter().collect();
    let mut region_bytes_len = 0;
    for index in &indices {
        let index = usize::try_from(*index).unwrap();
        let curr = offsets[index];
        let next = offsets[index + 1];
        debug_assert!(next >= curr);
        region_bytes_len += next - curr;
    }
    let mut region_offsets = Vec::with_capacity(usize::try_from(indexer.len() + 1).unwrap());
    let mut region_bytes = Vec::with_capacity(region_bytes_len);
    for index in &indices {
        region_offsets.push(region_bytes.len());
        let index = usize::try_from(*index).unwrap();
        let curr = offsets[index];
        let next = offsets[index + 1];
        region_bytes.extend_from_slice(&bytes[curr..next]);
    }
    region_offsets.push(region_bytes.len());
    let region_offsets = unsafe {
        // SAFETY: The offsets are monotonically increasing.
        RawBytesOffsets::new_unchecked(region_offsets)
    };
    let array_bytes = unsafe {
        // SAFETY: The last offset is equal to the length of the bytes
        ArrayBytes::new_vlen_unchecked(region_bytes, region_offsets)
    };
    Ok(array_bytes)
}

/// Decode the fill value into a subset of a preallocated output.
///
/// This method is intended for internal use by Array.
/// It currently only works for fixed length data types.
///
/// # Errors
/// Returns [`CodecError::ExpectedFixedLengthBytes`] for variable-sized data.
///
/// # Safety
/// The caller must ensure that:
///  - `data_type` and `fill_value` are compatible,
///  - `output` holds enough space for the preallocated bytes of an array with `output_shape` and `data_type`, and
///  - `output_subset` is within the bounds of `output_shape`.
pub fn copy_fill_value_into(
    data_type: &DataType,
    fill_value: &FillValue,
    output_view: &mut ArrayBytesFixedDisjointView,
) -> Result<(), CodecError> {
    let array_size = ArraySize::new(data_type.size(), output_view.num_elements());
    if let ArrayBytes::Fixed(fill_value_bytes) = ArrayBytes::new_fill_value(array_size, fill_value)
    {
        output_view.copy_from_slice(&fill_value_bytes)?;
        Ok(())
    } else {
        // TODO: Variable length data type support?
        Err(CodecError::ExpectedFixedLengthBytes)
    }
}

impl<'a> From<RawBytes<'a>> for ArrayBytes<'a> {
    fn from(bytes: RawBytes<'a>) -> Self {
        Self::new_flen(bytes)
    }
}

// impl<'a, 'b> From<&ArrayBytes<'a>> for ArrayBytes<'b> {
//     fn from(bytes: &ArrayBytes<'a>) -> Self {
//         match bytes {
//             Self::Fixed(bytes) => {
//                 let bytes = bytes.to_vec();
//                 ArrayBytes::<'b>::new_flen(bytes)
//             },
//             Self::Variable(bytes, offsets) => {
//                 let bytes: RawBytes<'b> = bytes.to_vec().into();
//                 let offsets: RawBytesOffsets<'b> = offsets.to_vec().into();
//                 ArrayBytes::new_vlen(bytes, offsets)
//             }
//         }
//     }
// }

// impl<'a> From<ArrayBytes<'_>> for ArrayBytes<'a> {
//     fn from(bytes: ArrayBytes<'_>) -> Self {
//         match bytes {
//             ArrayBytes::Fixed(bytes) => ArrayBytes::new_flen(bytes)
//             ArrayBytes::Variable(bytes, offsets) => ArrayBytes::new_vlen(bytes, offsets)
//         }
//     }
// }

impl<'a> From<&'a [u8]> for ArrayBytes<'a> {
    fn from(bytes: &'a [u8]) -> Self {
        ArrayBytes::new_flen(bytes)
    }
}

impl From<Vec<u8>> for ArrayBytes<'_> {
    fn from(bytes: Vec<u8>) -> Self {
        ArrayBytes::new_flen(bytes)
    }
}

impl<'a, const N: usize> From<&'a [u8; N]> for ArrayBytes<'a> {
    fn from(bytes: &'a [u8; N]) -> Self {
        ArrayBytes::new_flen(bytes)
    }
}

#[cfg(test)]
mod tests {
    use std::error::Error;

    use crate::array::Element;

    use super::*;

    #[test]
    fn array_bytes_flen() -> Result<(), Box<dyn Error>> {
        let data = [0u32, 1, 2, 3, 4];
        let bytes = Element::into_array_bytes(&DataType::UInt32, &data)?;
        let ArrayBytes::Fixed(bytes) = bytes else {
            panic!()
        };
        assert_eq!(bytes.len(), size_of::<u32>() * data.len());

        Ok(())
    }

    #[test]
    fn array_bytes_vlen() {
        let data = [0u8, 1, 2, 3, 4];
        assert!(ArrayBytes::new_vlen(&data, vec![0].try_into().unwrap()).is_ok());
        assert!(ArrayBytes::new_vlen(&data, vec![0, 5].try_into().unwrap()).is_ok());
        assert!(ArrayBytes::new_vlen(&data, vec![0, 5, 5].try_into().unwrap()).is_ok());
        assert!(ArrayBytes::new_vlen(&data, vec![0, 5, 6].try_into().unwrap()).is_err());
        assert!(ArrayBytes::new_vlen(&data, vec![0, 1, 3, 5].try_into().unwrap()).is_ok());
        assert!(ArrayBytes::new_vlen(&data, vec![0, 1, 3, 6].try_into().unwrap()).is_err());
    }

    #[test]
    fn array_bytes_str() -> Result<(), Box<dyn Error>> {
        let data = ["a", "bb", "ccc"];
        let bytes = Element::into_array_bytes(&DataType::String, &data)?;
        let ArrayBytes::Variable(bytes, offsets) = bytes else {
            panic!()
        };
        assert_eq!(bytes, "abbccc".as_bytes());
        assert_eq!(*offsets, [0, 1, 3, 6]);

        Ok(())
    }

    #[test]
    fn test_flen_update_subset() {
        let mut bytes_array = vec![0u8; 4 * 4];
        {
            let bytes_array = UnsafeCellSlice::new(&mut bytes_array);
            let mut output_non_overlapping_0 = unsafe {
                // SAFETY: Only one view is created, so it is disjoint
                ArrayBytesFixedDisjointView::new(
                    bytes_array,
                    size_of::<u8>(),
                    &[4, 4],
                    ArraySubset::new_with_ranges(&[1..2, 1..3]),
                )
                .unwrap()
            };
            output_non_overlapping_0.copy_from_slice(&[1u8, 2]).unwrap();

            let mut output_non_overlapping_1 = unsafe {
                // SAFETY: Only one view is created, so it is disjoint
                ArrayBytesFixedDisjointView::new(
                    bytes_array,
                    size_of::<u8>(),
                    &[4, 4],
                    ArraySubset::new_with_ranges(&[3..4, 0..2]),
                )
                .unwrap()
            };
            output_non_overlapping_1.copy_from_slice(&[3u8, 4]).unwrap();
        }

        debug_assert_eq!(
            bytes_array,
            vec![0, 0, 0, 0, 0, 1, 2, 0, 0, 0, 0, 0, 3, 4, 0, 0]
        );
    }
}<|MERGE_RESOLUTION|>--- conflicted
+++ resolved
@@ -6,15 +6,10 @@
 use unsafe_cell_slice::UnsafeCellSlice;
 
 use crate::{
-<<<<<<< HEAD
     array_subset::{ArraySubset, IncompatibleIndexerAndShapeError},
-    byte_range::extract_byte_ranges_concat,
     indexer::Indexer,
-=======
-    array_subset::{ArraySubset, IncompatibleArraySubsetAndShapeError},
->>>>>>> b83713d2
     metadata::DataTypeSize,
-    storage::byte_range::extract_byte_ranges_concat_unchecked,
+    storage::byte_range::extract_byte_ranges_concat,
 };
 
 use super::{
