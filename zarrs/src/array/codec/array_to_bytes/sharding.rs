--- conflicted
+++ resolved
@@ -82,11 +82,6 @@
         ravel_indices, ArrayBytes, ArrayCodecTraits, ArraySize, BytesRepresentation,
         ChunkRepresentation, ChunkShape, CodecChain, DataType, RecommendedConcurrency,
     },
-<<<<<<< HEAD
-    byte_range::ByteRange,
-=======
-    array_subset::ArraySubset,
->>>>>>> b83713d2
     metadata::v3::MetadataV3,
     plugin::{PluginCreateError, PluginMetadataInvalidError},
     storage::byte_range::ByteRange,
