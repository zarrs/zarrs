--- conflicted
+++ resolved
@@ -10,12 +10,7 @@
         },
         ArraySize, ChunkRepresentation, DataType,
     },
-<<<<<<< HEAD
-    byte_range::extract_byte_ranges_concat,
-=======
-    array_subset::ArraySubset,
     storage::byte_range::extract_byte_ranges_concat,
->>>>>>> b83713d2
 };
 
 #[cfg(feature = "async")]
