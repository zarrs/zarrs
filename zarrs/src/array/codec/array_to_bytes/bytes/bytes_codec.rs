--- conflicted
+++ resolved
@@ -7,13 +7,8 @@
         codec::{
             ArrayCodecTraits, ArrayPartialDecoderTraits, ArrayPartialEncoderDefault,
             ArrayPartialEncoderTraits, ArrayToBytesCodecTraits, BytesPartialDecoderTraits,
-<<<<<<< HEAD
-            BytesPartialEncoderTraits, CodecError, CodecOptions, CodecTraits,
+            BytesPartialEncoderTraits, CodecError, CodecMetadataOptions, CodecOptions, CodecTraits,
             InvalidBytesLengthError, RecommendedConcurrency,
-=======
-            BytesPartialEncoderTraits, CodecError, CodecMetadataOptions, CodecOptions, CodecTraits,
-            RecommendedConcurrency,
->>>>>>> beecd300
         },
         ArrayBytes, BytesRepresentation, ChunkRepresentation, DataTypeSize, RawBytes,
     },
