use std::{
    borrow::Cow,
    collections::{HashMap, HashSet},
    sync::{Arc, Mutex},
};

use itertools::Itertools;
use rayon::iter::{
    IndexedParallelIterator, IntoParallelIterator, IntoParallelRefIterator, ParallelIterator,
};

use crate::{
    array::{
        array_bytes::update_array_bytes,
        chunk_grid::RegularChunkGrid,
        codec::{
            array_to_bytes::sharding::{calculate_chunks_per_shard, compute_index_encoded_size},
            ArrayPartialEncoderTraits, ArrayToBytesCodecTraits, BytesPartialDecoderTraits,
            BytesPartialEncoderTraits, CodecError, CodecOptions,
        },
        ravel_indices, transmute_to_bytes, ArrayBytes, ArraySize, ChunkRepresentation, ChunkShape,
        CodecChain, RawBytes,
    },
<<<<<<< HEAD
    array_subset::IncompatibleIndexerAndShapeError,
    byte_range::ByteRange,
=======
    array_subset::{ArraySubset, IncompatibleArraySubsetAndShapeError},
    storage::byte_range::ByteRange,
>>>>>>> b83713d2
};

use super::{sharding_index_decoded_representation, ShardingIndexLocation};

pub(crate) struct ShardingPartialEncoder {
    input_handle: Arc<dyn BytesPartialDecoderTraits>,
    output_handle: Arc<dyn BytesPartialEncoderTraits>,
    decoded_representation: ChunkRepresentation,
    chunk_grid: RegularChunkGrid,
    inner_codecs: Arc<CodecChain>,
    index_codecs: Arc<CodecChain>,
    index_location: ShardingIndexLocation,
    index_decoded_representation: ChunkRepresentation,
    inner_chunk_representation: ChunkRepresentation,
    shard_index: Arc<Mutex<Vec<u64>>>,
}

impl ShardingPartialEncoder {
    /// Create a new partial encoder for the sharding codec.
    #[allow(clippy::too_many_arguments)]
    pub(crate) fn new(
        input_handle: Arc<dyn BytesPartialDecoderTraits>,
        output_handle: Arc<dyn BytesPartialEncoderTraits>,
        decoded_representation: ChunkRepresentation,
        chunk_shape: ChunkShape,
        inner_codecs: Arc<CodecChain>,
        index_codecs: Arc<CodecChain>,
        index_location: ShardingIndexLocation,
        options: &CodecOptions,
    ) -> Result<Self, CodecError> {
        let chunks_per_shard =
            &calculate_chunks_per_shard(decoded_representation.shape(), &chunk_shape)?;
        let index_decoded_representation =
            sharding_index_decoded_representation(chunks_per_shard.as_slice());
        let inner_chunk_representation = ChunkRepresentation::new(
            chunk_shape.to_vec(),
            decoded_representation.data_type().clone(),
            decoded_representation.fill_value().clone(),
        )
        .map_err(|_| CodecError::Other("Fill value and data type are incompatible?".to_string()))?;

        // Decode the index
        let shard_index = super::decode_shard_index_partial_decoder(
            &*input_handle,
            &index_codecs,
            index_location,
            inner_chunk_representation.shape(),
            &decoded_representation,
            options,
        )?
        .unwrap_or_else(|| {
            let num_chunks =
                usize::try_from(chunks_per_shard.iter().map(|x| x.get()).product::<u64>()).unwrap();
            vec![u64::MAX; num_chunks * 2]
        });

        let shard_shape = decoded_representation.shape_u64();
        Ok(Self {
            input_handle,
            output_handle,
            decoded_representation,
            chunk_grid: RegularChunkGrid::new(shard_shape, chunk_shape)
                .map_err(|err| CodecError::from(err.to_string()))?,
            inner_codecs,
            index_codecs,
            index_location,
            index_decoded_representation,
            inner_chunk_representation,
            shard_index: Arc::new(Mutex::new(shard_index)),
        })
    }
}

impl ArrayPartialEncoderTraits for ShardingPartialEncoder {
    fn erase(&self) -> Result<(), super::CodecError> {
        self.output_handle.erase()
    }

    #[allow(clippy::too_many_lines)]
    #[allow(clippy::similar_names)]
    fn partial_encode(
        &self,
        chunk_subset_indexer: &dyn crate::indexer::Indexer,
        chunk_subset_bytes: &ArrayBytes<'_>,
        options: &super::CodecOptions,
    ) -> Result<(), super::CodecError> {
        let mut shard_index = self.shard_index.lock().unwrap();

        let chunks_per_shard = calculate_chunks_per_shard(
            self.decoded_representation.shape(),
            self.inner_chunk_representation.shape(),
        )?;
        let chunks_per_shard = chunks_per_shard.to_array_shape();

        // Get the maximum offset of existing encoded chunks
        let max_data_offset = shard_index
            .iter()
            .tuples()
            .map(|(&offset, &size)| {
                if offset == u64::MAX && size == u64::MAX {
                    0
                } else {
                    offset + size
                }
            })
            .max()
            .expect("shards cannot be empty");

        let get_inner_chunks = |chunk_subset| {
            self.chunk_grid
                .chunks_in_array_subset(chunk_subset)
                .map_err(|_| {
                    CodecError::InvalidArraySubsetError(IncompatibleIndexerAndShapeError::new(
                        chunks_per_shard.clone(),
                    ))
                })
        };
        let inner_chunk_fill_value = || {
            let array_size = ArraySize::new(
                self.inner_chunk_representation.data_type().size(),
                self.inner_chunk_representation.num_elements(),
            );
            ArrayBytes::new_fill_value(array_size, self.inner_chunk_representation.fill_value())
        };

        // Get all the inner chunks that need to be retrieved
        //   This only includes chunks that straddle chunk subsets.
        //   Chunks that are entirely within a chunk subset are entirely replaced and are not read.
        let mut inner_chunks_intersected = HashSet::<u64>::new();
        let mut inner_chunks_indices = HashSet::<u64>::new();

        let Some(chunk_subset_indexer) = chunk_subset_indexer.as_array_subset() else {
            todo!("generic indexer support")
        };

        // Check the subset is within the chunk shape
        if chunk_subset_indexer
            .end_exc()
            .iter()
            .zip(self.decoded_representation.shape())
            .any(|(a, b)| *a > b.get())
        {
            return Err(CodecError::InvalidArraySubsetError(
                IncompatibleIndexerAndShapeError::new(self.decoded_representation.shape_u64()),
            ));
        }

        // Get the iterator over the inner chunks
        let inner_chunks = get_inner_chunks(chunk_subset_indexer)?;
        let inner_chunks = inner_chunks.indices();

        // Get all the inner chunks intersected
        inner_chunks_intersected.extend(inner_chunks.iter().map(
            |inner_chunk_indices: Vec<u64>| ravel_indices(&inner_chunk_indices, &chunks_per_shard),
        ));

        // Get all the inner chunks that need to be updated
        inner_chunks_indices.extend(inner_chunks.iter().filter_map(
            |inner_chunk_indices: Vec<u64>| {
                let inner_chunk_subset = self
                    .chunk_grid
                    .subset(&inner_chunk_indices)
                    .expect("matching dimensionality");

                // Check if the inner chunk straddles the chunk subset
                if inner_chunk_subset
                    .start()
                    .iter()
                    .zip(chunk_subset_indexer.start())
                    .any(|(a, b)| a < b)
                    || inner_chunk_subset
                        .end_exc()
                        .iter()
                        .zip(chunk_subset_indexer.end_exc())
                        .any(|(a, b)| *a > b)
                {
                    let inner_chunk_index = ravel_indices(&inner_chunk_indices, &chunks_per_shard);
                    Some(inner_chunk_index)
                } else {
                    None
                }
            },
        ));

        // Get the byte ranges of the straddling inner chunk indices
        //   Sorting byte ranges may improves store retrieve efficiency in some cases
        let (inner_chunks_indices, byte_ranges): (Vec<_>, Vec<_>) = inner_chunks_indices
            .into_par_iter()
            .filter_map(|inner_chunk_index| {
                let offset = shard_index[usize::try_from(inner_chunk_index * 2).unwrap()];
                let size = shard_index[usize::try_from(inner_chunk_index * 2 + 1).unwrap()];
                if offset == u64::MAX && size == u64::MAX {
                    None
                } else {
                    Some((inner_chunk_index, ByteRange::FromStart(offset, Some(size))))
                }
            })
            .collect::<Vec<_>>()
            .into_iter()
            .sorted_by_key(|(_, byte_range)| *byte_range)
            .unzip();

        // Read the straddling inner chunks
        let inner_chunks_encoded = self
            .input_handle
            .partial_decode(&mut byte_ranges.into_iter(), options)?
            .map(|bytes| bytes.into_iter().map(Cow::into_owned).collect::<Vec<_>>());

        // Decode the straddling inner chunks
        let inner_chunks_decoded: HashMap<_, _> =
            if let Some(inner_chunks_encoded) = inner_chunks_encoded {
                let inner_chunks_encoded = inner_chunks_indices
                    .into_par_iter()
                    .zip(inner_chunks_encoded)
                    .map(|(inner_chunk_index, inner_chunk_encoded)| {
                        Ok((
                            inner_chunk_index,
                            self.inner_codecs.decode(
                                Cow::Owned(inner_chunk_encoded),
                                &self.inner_chunk_representation,
                                options,
                            )?,
                        ))
                    })
                    .collect::<Result<Vec<_>, CodecError>>()?;
                HashMap::from_iter(inner_chunks_encoded)
            } else {
                HashMap::new()
            };

        // Update all of the intersecting inner chunks
        let inner_chunks_decoded = Arc::new(Mutex::new(inner_chunks_decoded));
        let inner_chunks = get_inner_chunks(chunk_subset_indexer)?;

        inner_chunks
            .indices()
            .into_par_iter()
            .try_for_each(|inner_chunk_indices: Vec<u64>| {
                // Extract the inner chunk bytes that overlap with the chunk subset
                let inner_chunk_index = ravel_indices(&inner_chunk_indices, &chunks_per_shard);
                let inner_chunk_subset = self
                    .chunk_grid
                    .subset(&inner_chunk_indices)
                    .expect("matching dimensionality");
                let inner_chunk_subset_overlap =
                    chunk_subset_indexer.overlap(&inner_chunk_subset).unwrap();
                let inner_chunk_bytes = chunk_subset_bytes.extract_array_subset(
                    &inner_chunk_subset_overlap
                        .relative_to(chunk_subset_indexer.start())
                        .unwrap(),
                    chunk_subset_indexer.shape(),
                    self.inner_chunk_representation.data_type(),
                )?;

                // Decode the inner chunk
                let inner_chunk_decoded = if let Some(inner_chunk_decoded) = inner_chunks_decoded
                    .lock()
                    .unwrap()
                    .remove(&inner_chunk_index)
                {
                    inner_chunk_decoded.into_owned()
                } else {
                    inner_chunk_fill_value()
                };

                // Update the inner chunk
                let inner_chunk_updated = update_array_bytes(
                    inner_chunk_decoded,
                    &self.inner_chunk_representation.shape_u64(),
                    &inner_chunk_subset_overlap
                        .relative_to(inner_chunk_subset.start())
                        .unwrap(),
                    &inner_chunk_bytes,
                    self.inner_chunk_representation.data_type().size(),
                )?;
                inner_chunks_decoded
                    .lock()
                    .unwrap()
                    .insert(inner_chunk_index, inner_chunk_updated);

                Ok::<_, CodecError>(())
            })?;
        let inner_chunks_decoded = Arc::try_unwrap(inner_chunks_decoded)
            .expect("inner_chunks_decoded should have one strong reference")
            .into_inner()
            .expect("inner_chunks_decoded should not be poisoned");

        // Encode the updated inner chunks
        let updated_inner_chunks = inner_chunks_decoded
            .into_par_iter()
            .map(|(inner_chunk_index, inner_chunk_decoded)| {
                if inner_chunk_decoded.is_fill_value(self.inner_chunk_representation.fill_value()) {
                    Ok((inner_chunk_index, None))
                } else {
                    let inner_chunk_encoded = self
                        .inner_codecs
                        .encode(
                            inner_chunk_decoded,
                            &self.inner_chunk_representation,
                            options,
                        )?
                        .into_owned();
                    Ok((inner_chunk_index, Some(inner_chunk_encoded)))
                }
            })
            .collect::<Result<Vec<_>, CodecError>>()?;

        // Check if the shard can be entirely rewritten instead of appended
        //  This occurs if the shard index is empty if all of the intersected inner chunks are removed
        for inner_chunk_index in &inner_chunks_intersected {
            shard_index[usize::try_from(inner_chunk_index * 2).unwrap()] = u64::MAX;
            shard_index[usize::try_from(inner_chunk_index * 2 + 1).unwrap()] = u64::MAX;
        }
        let max_data_offset = if shard_index.par_iter().all(|&x| x == u64::MAX) {
            self.output_handle.erase()?;
            0
        } else {
            max_data_offset
        };

        // Get the offset for new data
        let index_encoded_size = compute_index_encoded_size(
            self.index_codecs.as_ref(),
            &self.index_decoded_representation,
        )?;
        let offset_new_chunks = match self.index_location {
            ShardingIndexLocation::Start => max_data_offset.max(index_encoded_size),
            ShardingIndexLocation::End => max_data_offset,
        };

        // Update the shard index
        {
            let mut offset_append = offset_new_chunks;
            for (inner_chunk_index, inner_chunk_encoded) in &updated_inner_chunks {
                if let Some(inner_chunk_encoded) = inner_chunk_encoded {
                    let len = inner_chunk_encoded.len() as u64;
                    shard_index[usize::try_from(inner_chunk_index * 2).unwrap()] = offset_append;
                    shard_index[usize::try_from(inner_chunk_index * 2 + 1).unwrap()] = len;
                    offset_append += len;
                } else {
                    shard_index[usize::try_from(inner_chunk_index * 2).unwrap()] = u64::MAX;
                    shard_index[usize::try_from(inner_chunk_index * 2 + 1).unwrap()] = u64::MAX;
                }
            }
        }

        if shard_index.par_iter().all(|&x| x == u64::MAX) {
            // Erase the shard if all chunks are empty
            self.output_handle.erase()?;
        } else {
            // Encode the updated shard index
            let shard_index_bytes: RawBytes = transmute_to_bytes(shard_index.as_slice()).into();
            let encoded_array_index = self
                .index_codecs
                .encode(
                    shard_index_bytes.into(),
                    &self.index_decoded_representation,
                    options,
                )?
                .into_owned();

            // Get the total size of the encoded inner chunks
            let encoded_inner_chunks_size = updated_inner_chunks
                .iter()
                .filter_map(|(_, inner_chunk_encoded)| inner_chunk_encoded.as_ref().map(Vec::len))
                .sum::<usize>();

            // Get the suffix write size
            let suffix_write_size = match self.index_location {
                ShardingIndexLocation::Start => encoded_inner_chunks_size,
                ShardingIndexLocation::End => encoded_inner_chunks_size + encoded_array_index.len(),
            };

            // Concatenate the updated inner chunks
            let mut encoded_output = Vec::with_capacity(suffix_write_size);
            for (_, inner_chunk_encoded) in updated_inner_chunks {
                if let Some(inner_chunk_encoded) = inner_chunk_encoded {
                    encoded_output.extend(inner_chunk_encoded);
                }
            }

            // Write the encoded index and updated inner chunks
            match self.index_location {
                ShardingIndexLocation::Start => {
                    self.output_handle.partial_encode(
                        &[
                            (0, Cow::Owned(encoded_array_index)),
                            (offset_new_chunks, Cow::Owned(encoded_output)),
                        ],
                        options,
                    )?;
                }
                ShardingIndexLocation::End => {
                    encoded_output.extend(encoded_array_index);
                    self.output_handle.partial_encode(
                        &[(offset_new_chunks, Cow::Owned(encoded_output))],
                        options,
                    )?;
                }
            }
        }
        Ok(())
    }
}<|MERGE_RESOLUTION|>--- conflicted
+++ resolved
@@ -21,13 +21,8 @@
         ravel_indices, transmute_to_bytes, ArrayBytes, ArraySize, ChunkRepresentation, ChunkShape,
         CodecChain, RawBytes,
     },
-<<<<<<< HEAD
     array_subset::IncompatibleIndexerAndShapeError,
-    byte_range::ByteRange,
-=======
-    array_subset::{ArraySubset, IncompatibleArraySubsetAndShapeError},
     storage::byte_range::ByteRange,
->>>>>>> b83713d2
 };
 
 use super::{sharding_index_decoded_representation, ShardingIndexLocation};
