--- conflicted
+++ resolved
@@ -118,12 +118,7 @@
 use crate::config::global_config;
 use crate::storage::{StoreKeyOffsetValue, WritableStorage};
 use crate::{
-<<<<<<< HEAD
     array_subset::{ArraySubset, IncompatibleIndexerAndShapeError},
-    byte_range::{extract_byte_ranges_read_seek, ByteOffset, ByteRange, InvalidByteRangeError},
-=======
-    array_subset::{ArraySubset, IncompatibleArraySubsetAndShapeError},
->>>>>>> b83713d2
     plugin::{Plugin, PluginCreateError},
     storage::byte_range::{
         extract_byte_ranges_read_seek, ByteOffset, ByteRange, InvalidByteRangeError,
