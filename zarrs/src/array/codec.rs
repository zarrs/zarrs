--- conflicted
+++ resolved
@@ -17,10 +17,7 @@
 pub mod options;
 
 use derive_more::derive::Display;
-<<<<<<< HEAD
-=======
 pub use metadata_options::CodecMetadataOptions;
->>>>>>> f675f061
 pub use options::{CodecOptions, CodecOptionsBuilder};
 
 // Array to array
@@ -371,7 +368,6 @@
         output_view: &mut ArrayBytesFixedNonOverlappingView<'_>,
         options: &CodecOptions,
     ) -> Result<(), CodecError> {
-<<<<<<< HEAD
         if array_subset.num_elements() != output_view.num_elements() {
             return Err(InvalidNumberOfElementsError::new(
                 array_subset.num_elements(),
@@ -380,10 +376,6 @@
             .into());
         }
 
-=======
-        debug_assert!(output_subset.inbounds_shape(output_shape));
-        debug_assert_eq!(array_subset.num_elements(), output_subset.num_elements());
->>>>>>> f675f061
         let decoded_value = self
             .partial_decode(&[array_subset.clone()], options)?
             .remove(0);
@@ -459,7 +451,6 @@
         output_view: &mut ArrayBytesFixedNonOverlappingView<'_>,
         options: &CodecOptions,
     ) -> Result<(), CodecError> {
-<<<<<<< HEAD
         if array_subset.num_elements() != output_view.num_elements() {
             return Err(InvalidNumberOfElementsError::new(
                 output_view.num_elements(),
@@ -467,10 +458,6 @@
             )
             .into());
         }
-=======
-        debug_assert!(output_subset.inbounds_shape(output_shape));
-        debug_assert_eq!(array_subset.shape(), output_subset.shape());
->>>>>>> f675f061
         let decoded_value = self
             .partial_decode(&[array_subset.clone()], options)
             .await?
@@ -722,7 +709,6 @@
         output_view: &mut ArrayBytesFixedNonOverlappingView<'_>,
         options: &CodecOptions,
     ) -> Result<(), CodecError> {
-<<<<<<< HEAD
         if decoded_representation.num_elements() != output_view.num_elements() {
             return Err(InvalidNumberOfElementsError::new(
                 output_view.num_elements(),
@@ -730,13 +716,6 @@
             )
             .into());
         }
-=======
-        debug_assert!(output_subset.inbounds_shape(output_shape));
-        debug_assert_eq!(
-            decoded_representation.num_elements(),
-            output_subset.num_elements()
-        );
->>>>>>> f675f061
         let decoded_value = self.decode(bytes, decoded_representation, options)?;
         if let ArrayBytes::Fixed(decoded_value) = decoded_value {
             output_view.copy_from_slice(&decoded_value)?;
