use std::iter::FusedIterator;

use crate::{
    array::{unravel_index, ArrayIndices},
<<<<<<< HEAD
    array_subset::{ArraySubset, IndexingMethod},
=======
    indexer::{Indexer, MixedIndex},
>>>>>>> d61d96cf
};
use itertools::izip;

use rayon::iter::{
    plumbing::{bridge, Consumer, Producer, ProducerCallback, UnindexedConsumer},
    IndexedParallelIterator, IntoParallelIterator, ParallelIterator,
};

/// An iterator over the indices in an array subset.
///
/// Iterates over the last dimension fastest (i.e. C-contiguous order).
/// For example, consider a 4x3 array with element indices
/// ```text
/// (0, 0)  (0, 1)  (0, 2)
/// (1, 0)  (1, 1)  (1, 2)
/// (2, 0)  (2, 1)  (2, 2)
/// (3, 0)  (3, 1)  (3, 2)
/// ```
/// An iterator with an array subset corresponding to the lower right 2x2 region will produce `[(2, 1), (2, 2), (3, 1), (3, 2)]`.
pub struct Indices {
    indexer: Indexer,
    range: std::ops::Range<usize>,
}

impl From<Indexer> for Indices {
    fn from(indexer: Indexer) -> Self {
        let length = indexer.num_elements_usize();
        Self {
            indexer,
            range: 0..length,
        }
    }
}

impl Indices {
    /// Create a new indices struct.
    #[must_use]
    pub fn new(indexer: impl Into<Indexer>) -> Self {
        let indexer = indexer.into();
        Self::from(indexer)
    }

    /// Create a new indices struct spanning `range`.
    #[must_use]
    pub fn new_with_start_end(
        indexer: impl Into<Indexer>,
        range: impl std::ops::RangeBounds<usize>,
    ) -> Self {
        let indexer = indexer.into();
        let length = indexer.num_elements_usize();
        let start = match range.start_bound() {
            std::ops::Bound::Included(start) => *start,
            std::ops::Bound::Excluded(start) => start.saturating_add(1),
            std::ops::Bound::Unbounded => 0,
        };
        let end = match range.end_bound() {
            std::ops::Bound::Excluded(end) => (*end).min(length),
            std::ops::Bound::Included(end) => end.saturating_add(1).min(length),
            std::ops::Bound::Unbounded => length,
        };
        Self {
            indexer,
            range: start..end,
        }
    }

    /// Return the number of indices.
    #[must_use]
    pub fn len(&self) -> usize {
        self.range.end.saturating_sub(self.range.start)
    }

    /// Returns true if the number of indices is zero.
    #[must_use]
    pub fn is_empty(&self) -> bool {
        self.len() == 0
    }

    /// Create a new serial iterator.
    #[must_use]
    pub fn iter(&self) -> IndicesIterator<'_> {
        <&Self as IntoIterator>::into_iter(self)
    }
}

impl<'a> IntoIterator for &'a Indices {
    type Item = ArrayIndices;
    type IntoIter = IndicesIterator<'a>;

    fn into_iter(self) -> Self::IntoIter {
        IndicesIterator {
            indexer: &self.indexer,
            range: self.range.clone(),
        }
    }
}

impl<'a> IntoParallelIterator for &'a Indices {
    type Item = ArrayIndices;
    type Iter = ParIndicesIterator<'a>;

    fn into_par_iter(self) -> Self::Iter {
        ParIndicesIterator {
            indexer: &self.indexer,
            range: self.range.clone(),
        }
    }
}

/// Serial indices iterator.
///
/// See [`Indices`].
pub struct IndicesIterator<'a> {
    indexer: &'a Indexer,
    range: std::ops::Range<usize>,
}

impl<'a> IndicesIterator<'a> {
    /// Create a new indices iterator.
    #[must_use]
<<<<<<< HEAD
    pub(super) fn new(subset: &'a ArraySubset) -> Self {
        if subset.indexing_method != IndexingMethod::Mixed && subset.indexing_method != IndexingMethod::Basic && subset.indexing_method != IndexingMethod::VIndex {
            panic!("This iterator is only for basic vindex and mixed indexing methods. {:?}", subset.indexing_method);
        }
        let length = subset.num_elements_usize();
=======
    pub(super) fn new(indexer: impl Into<&'a Indexer>) -> Self {
        let indexer = indexer.into();
        let length = indexer.num_elements_usize();
>>>>>>> d61d96cf
        Self {
            indexer,
            range: 0..length,
        }
    }

    /// Create a new indices iterator spanning an explicit index range.
    #[must_use]
    pub(super) fn new_with_start_end(
        indexer: impl Into<&'a Indexer>,
        range: impl Into<std::ops::Range<usize>>,
    ) -> Self {
        let indexer = indexer.into();
        Self {
            indexer,
            range: range.into(),
        }
    }

    fn get_indices(&self, index: usize) -> ArrayIndices {
        match self.indexer {
            Indexer::Subset(subset) => {
                let mut indices = unravel_index(index as u64, subset.shape());
                std::iter::zip(indices.iter_mut(), subset.start())
                    .for_each(|(index, start)| *index += start);
                indices
            }
            Indexer::OIndex(oindices) => {
                let shape: Vec<u64> = oindices.iter().map(|oindex| oindex.len() as u64).collect();
                let mut indices = unravel_index(index as u64, &shape);
                std::iter::zip(indices.iter_mut(), oindices.iter())
                    .for_each(|(index, oindex)| *index = oindex[usize::try_from(*index).unwrap()]);
                indices
            }
            Indexer::VIndex(vindices) => vindices.iter().map(|v| v[index]).collect(),
            Indexer::Mixed(mindices) => {
                let shape: Vec<u64> = mindices.iter().map(|mindex| mindex.len() as u64).collect();
                let mut indices = unravel_index(index as u64, &shape);
                std::iter::zip(indices.iter_mut(), mindices.iter()).for_each(|(index, oindex)| {
                    *index = match oindex {
                        MixedIndex::OIndex(oindex) => oindex[usize::try_from(*index).unwrap()],
                        MixedIndex::Range(range) => range.start + *index,
                    }
                });
                indices
            }
        }
    }
}

impl Iterator for IndicesIterator<'_> {
    type Item = ArrayIndices;

    fn next(&mut self) -> Option<Self::Item> {
<<<<<<< HEAD
        
        let mut indices = unravel_index(self.range.start as u64, self.subset.shape());
        let first_index = indices.first().unwrap().clone() as usize;
        
        izip!(indices.iter_mut(), self.subset.start(), self.subset.integer_indices())
            .for_each(|(index, start, maybe_integer_index)| if maybe_integer_index.is_none() { *index += start } else { *index = maybe_integer_index.as_ref().unwrap()[if self.subset.indexing_method != IndexingMethod::VIndex { index.clone() as usize } else { first_index }] });

=======
>>>>>>> d61d96cf
        if self.range.start < self.range.end {
            let indices = self.get_indices(self.range.start);
            self.range.start += 1;
            Some(indices)
        } else {
            None
        }
    }

    fn size_hint(&self) -> (usize, Option<usize>) {
        let length = self.range.end.saturating_sub(self.range.start);
        (length, Some(length))
    }
}

impl DoubleEndedIterator for IndicesIterator<'_> {
    fn next_back(&mut self) -> Option<Self::Item> {
        if self.range.end > self.range.start {
            self.range.end -= 1;
<<<<<<< HEAD
            let mut indices = unravel_index(self.range.end as u64, self.subset.shape());
            let first_index = indices.first().unwrap().clone() as usize;
            izip!(indices.iter_mut(), self.subset.start(), self.subset.integer_indices())
                .for_each(|(index, start, maybe_integer_index)| if maybe_integer_index.is_none() { *index += start } else { *index = maybe_integer_index.as_ref().unwrap()[if self.subset.indexing_method != IndexingMethod::VIndex { index.clone() as usize } else { first_index }] });
            Some(indices)
=======
            Some(self.get_indices(self.range.end))
>>>>>>> d61d96cf
        } else {
            None
        }
    }
}

impl ExactSizeIterator for IndicesIterator<'_> {}

impl FusedIterator for IndicesIterator<'_> {}

/// Parallel indices iterator.
///
/// See [`Indices`].
pub struct ParIndicesIterator<'a> {
    indexer: &'a Indexer,
    range: std::ops::Range<usize>,
}

impl ParallelIterator for ParIndicesIterator<'_> {
    type Item = ArrayIndices;

    fn drive_unindexed<C>(self, consumer: C) -> C::Result
    where
        C: UnindexedConsumer<Self::Item>,
    {
        bridge(self, consumer)
    }

    fn opt_len(&self) -> Option<usize> {
        Some(self.len())
    }
}

impl IndexedParallelIterator for ParIndicesIterator<'_> {
    fn with_producer<CB: ProducerCallback<Self::Item>>(self, callback: CB) -> CB::Output {
        let producer = ParIndicesIteratorProducer::from(&self);
        callback.callback(producer)
    }

    fn drive<C: Consumer<Self::Item>>(self, consumer: C) -> C::Result {
        bridge(self, consumer)
    }

    fn len(&self) -> usize {
        self.range.end.saturating_sub(self.range.start)
    }
}

#[derive(Debug)]
pub(super) struct ParIndicesIteratorProducer<'a> {
    pub(super) indexer: &'a Indexer,
    pub(super) range: std::ops::Range<usize>,
}

impl<'a> Producer for ParIndicesIteratorProducer<'a> {
    type Item = ArrayIndices;
    type IntoIter = IndicesIterator<'a>;

    fn into_iter(self) -> Self::IntoIter {
        IndicesIterator::new_with_start_end(self.indexer, self.range)
    }

    fn split_at(self, index: usize) -> (Self, Self) {
        let left = ParIndicesIteratorProducer {
            indexer: self.indexer,
            range: self.range.start..self.range.start + index,
        };
        let right = ParIndicesIteratorProducer {
            indexer: self.indexer,
            range: (self.range.start + index)..self.range.end,
        };
        (left, right)
    }
}

impl<'a> From<&'a ParIndicesIterator<'_>> for ParIndicesIteratorProducer<'a> {
    fn from(iterator: &'a ParIndicesIterator<'_>) -> Self {
        Self {
            indexer: iterator.indexer,
            range: iterator.range.clone(),
        }
    }
}

#[cfg(test)]
mod tests {
    use crate::{array_subset::ArraySubset, indexer::Indexer};

    use super::*;

    #[test]
    fn indices_iterator_partial() {
        let indices =
            Indices::new_with_start_end(ArraySubset::new_with_ranges(&[1..3, 5..7]), 1..4);
        assert_eq!(indices.len(), 3);
        let mut iter = indices.iter();
        assert_eq!(iter.next(), Some(vec![1, 6]));
        assert_eq!(iter.next_back(), Some(vec![2, 6]));
        assert_eq!(iter.next(), Some(vec![2, 5]));
        assert_eq!(iter.next(), None);

        assert_eq!(
            indices.into_par_iter().map(|v| v[0] + v[1]).sum::<u64>(),
            22
        );

        let indices =
            Indices::new_with_start_end(ArraySubset::new_with_ranges(&[1..3, 5..7]), ..=0);
        assert_eq!(indices.len(), 1);
        let mut iter = indices.iter();
        assert_eq!(iter.next(), Some(vec![1, 5]));
        assert_eq!(iter.next(), None);
    }

    #[test]
    fn indices_iterator_integer_mixed() {
<<<<<<< HEAD
        let indices =
            Indices::new(ArraySubset::new_with_start_shape_indices(vec![0, 0, 0], vec![None, Some(vec![0, 2, 3]), None], vec![2, 3, 1], crate::array_subset::IndexingMethod::Mixed).unwrap());
        let mut expected: Vec<Vec<u64>> = vec![vec![0, 0, 0], vec![0, 2, 0],vec![0, 3, 0], vec![1, 0, 0],vec![1, 2, 0],vec![1, 3, 0]];
        assert_eq!(indices.len(), expected.len());
        izip!(indices.iter(), expected.iter()).for_each(|(index, expected)| assert_eq!(index, expected.clone()));
        let mut indices_iter = indices.iter();
        assert_eq!(indices_iter.next_back(),  expected.pop());
        assert_eq!(indices_iter.next_back(),  expected.pop());
=======
        let indexer = Indexer::Mixed(
            vec![(0..2).into(), vec![0, 2, 3].into(), (0..1).into()]
                .try_into()
                .unwrap(),
        );
        let indices = Indices::from(indexer);
        let mut expected: Vec<Vec<u64>> = vec![
            vec![0, 0, 0],
            vec![0, 2, 0],
            vec![0, 3, 0],
            vec![1, 0, 0],
            vec![1, 2, 0],
            vec![1, 3, 0],
        ];
        assert_eq!(indices.len(), expected.len());
        assert_eq!(indices.iter().collect::<Vec<_>>(), expected);
        let mut indices_iter = indices.iter();
        assert_eq!(indices_iter.next_back(), expected.pop());
        assert_eq!(indices_iter.next_back(), expected.pop());
>>>>>>> d61d96cf
    }

    #[test]
    fn indices_iterator_integer_vindex() {
<<<<<<< HEAD
        let indices =
            Indices::new(ArraySubset::new_with_start_shape_indices(vec![0, 0, 0], vec![Some(vec![0, 1]), Some(vec![0, 2]), Some(vec![0, 3])], vec![2, 1, 1], crate::array_subset::IndexingMethod::VIndex).unwrap());
        let mut expected: Vec<Vec<u64>> = vec![vec![0, 0, 0], vec![1, 2, 3]];
        assert_eq!(indices.len(), expected.len());
        izip!(indices.iter(), expected.iter()).for_each(|(index, expected_index)| assert_eq!(index, expected_index.clone()));
        let mut indices_iter = indices.iter();
        assert_eq!(indices_iter.next_back(),  expected.pop());
        assert_eq!(indices_iter.next_back(),  expected.pop());
=======
        let indexer = Indexer::VIndex(vec![vec![0, 1], vec![0, 2], vec![0, 3]].try_into().unwrap());
        let indices = Indices::from(indexer);
        let mut expected: Vec<Vec<u64>> = vec![vec![0, 0, 0], vec![1, 2, 3]];
        assert_eq!(indices.len(), expected.len());
        assert_eq!(indices.iter().collect::<Vec<_>>(), expected);
        let mut indices_iter = indices.iter();
        assert_eq!(indices_iter.next_back(), expected.pop());
        assert_eq!(indices_iter.next_back(), expected.pop());
>>>>>>> d61d96cf
    }

    #[test]
    fn indices_iterator_integer_oindex() {
<<<<<<< HEAD
        let indices =
            Indices::new(ArraySubset::new_with_start_shape_indices(vec![0, 0, 0], vec![Some(vec![0, 1]), Some(vec![0, 2]), Some(vec![0, 3])], vec![2, 2, 2], crate::array_subset::IndexingMethod::OIndex).unwrap());
        let mut expected: Vec<Vec<u64>> = vec![vec![0, 0, 0], vec![0, 0, 3], vec![0, 2, 0], vec![0, 2, 3], vec![1, 0, 0], vec![1, 0, 3], vec![1, 2, 0], vec![1, 2, 3]];
        assert_eq!(indices.len(), expected.len());
        izip!(indices.iter(), expected.iter()).for_each(|(index, expected_index)| assert_eq!(index, expected_index.clone()));
        let mut indices_iter = indices.iter();
        assert_eq!(indices_iter.next_back(),  expected.pop());
        assert_eq!(indices_iter.next_back(),  expected.pop());
=======
        let indexer = Indexer::OIndex(vec![vec![0, 1], vec![0, 2], vec![0, 3]].try_into().unwrap());
        let indices = Indices::from(indexer);
        let mut expected: Vec<Vec<u64>> = vec![
            vec![0, 0, 0],
            vec![0, 0, 3],
            vec![0, 2, 0],
            vec![0, 2, 3],
            vec![1, 0, 0],
            vec![1, 0, 3],
            vec![1, 2, 0],
            vec![1, 2, 3],
        ];
        assert_eq!(indices.len(), expected.len());
        assert_eq!(indices.iter().collect::<Vec<_>>(), expected);
        let mut indices_iter = indices.iter();
        assert_eq!(indices_iter.next_back(), expected.pop());
        assert_eq!(indices_iter.next_back(), expected.pop());
>>>>>>> d61d96cf
    }

    #[test]
    fn indices_iterator_empty() {
        let indices =
            Indices::new_with_start_end(ArraySubset::new_with_ranges(&[1..3, 5..7]), 5..5);
        assert_eq!(indices.len(), 0);
        assert!(indices.is_empty());

        let indices =
            Indices::new_with_start_end(ArraySubset::new_with_ranges(&[1..3, 5..7]), 5..1);
        assert_eq!(indices.len(), 0);
        assert!(indices.is_empty());
    }
}<|MERGE_RESOLUTION|>--- conflicted
+++ resolved
@@ -2,13 +2,8 @@
 
 use crate::{
     array::{unravel_index, ArrayIndices},
-<<<<<<< HEAD
-    array_subset::{ArraySubset, IndexingMethod},
-=======
     indexer::{Indexer, MixedIndex},
->>>>>>> d61d96cf
 };
-use itertools::izip;
 
 use rayon::iter::{
     plumbing::{bridge, Consumer, Producer, ProducerCallback, UnindexedConsumer},
@@ -127,17 +122,9 @@
 impl<'a> IndicesIterator<'a> {
     /// Create a new indices iterator.
     #[must_use]
-<<<<<<< HEAD
-    pub(super) fn new(subset: &'a ArraySubset) -> Self {
-        if subset.indexing_method != IndexingMethod::Mixed && subset.indexing_method != IndexingMethod::Basic && subset.indexing_method != IndexingMethod::VIndex {
-            panic!("This iterator is only for basic vindex and mixed indexing methods. {:?}", subset.indexing_method);
-        }
-        let length = subset.num_elements_usize();
-=======
     pub(super) fn new(indexer: impl Into<&'a Indexer>) -> Self {
         let indexer = indexer.into();
         let length = indexer.num_elements_usize();
->>>>>>> d61d96cf
         Self {
             indexer,
             range: 0..length,
@@ -192,16 +179,6 @@
     type Item = ArrayIndices;
 
     fn next(&mut self) -> Option<Self::Item> {
-<<<<<<< HEAD
-        
-        let mut indices = unravel_index(self.range.start as u64, self.subset.shape());
-        let first_index = indices.first().unwrap().clone() as usize;
-        
-        izip!(indices.iter_mut(), self.subset.start(), self.subset.integer_indices())
-            .for_each(|(index, start, maybe_integer_index)| if maybe_integer_index.is_none() { *index += start } else { *index = maybe_integer_index.as_ref().unwrap()[if self.subset.indexing_method != IndexingMethod::VIndex { index.clone() as usize } else { first_index }] });
-
-=======
->>>>>>> d61d96cf
         if self.range.start < self.range.end {
             let indices = self.get_indices(self.range.start);
             self.range.start += 1;
@@ -221,15 +198,7 @@
     fn next_back(&mut self) -> Option<Self::Item> {
         if self.range.end > self.range.start {
             self.range.end -= 1;
-<<<<<<< HEAD
-            let mut indices = unravel_index(self.range.end as u64, self.subset.shape());
-            let first_index = indices.first().unwrap().clone() as usize;
-            izip!(indices.iter_mut(), self.subset.start(), self.subset.integer_indices())
-                .for_each(|(index, start, maybe_integer_index)| if maybe_integer_index.is_none() { *index += start } else { *index = maybe_integer_index.as_ref().unwrap()[if self.subset.indexing_method != IndexingMethod::VIndex { index.clone() as usize } else { first_index }] });
-            Some(indices)
-=======
             Some(self.get_indices(self.range.end))
->>>>>>> d61d96cf
         } else {
             None
         }
@@ -346,16 +315,6 @@
 
     #[test]
     fn indices_iterator_integer_mixed() {
-<<<<<<< HEAD
-        let indices =
-            Indices::new(ArraySubset::new_with_start_shape_indices(vec![0, 0, 0], vec![None, Some(vec![0, 2, 3]), None], vec![2, 3, 1], crate::array_subset::IndexingMethod::Mixed).unwrap());
-        let mut expected: Vec<Vec<u64>> = vec![vec![0, 0, 0], vec![0, 2, 0],vec![0, 3, 0], vec![1, 0, 0],vec![1, 2, 0],vec![1, 3, 0]];
-        assert_eq!(indices.len(), expected.len());
-        izip!(indices.iter(), expected.iter()).for_each(|(index, expected)| assert_eq!(index, expected.clone()));
-        let mut indices_iter = indices.iter();
-        assert_eq!(indices_iter.next_back(),  expected.pop());
-        assert_eq!(indices_iter.next_back(),  expected.pop());
-=======
         let indexer = Indexer::Mixed(
             vec![(0..2).into(), vec![0, 2, 3].into(), (0..1).into()]
                 .try_into()
@@ -375,21 +334,10 @@
         let mut indices_iter = indices.iter();
         assert_eq!(indices_iter.next_back(), expected.pop());
         assert_eq!(indices_iter.next_back(), expected.pop());
->>>>>>> d61d96cf
     }
 
     #[test]
     fn indices_iterator_integer_vindex() {
-<<<<<<< HEAD
-        let indices =
-            Indices::new(ArraySubset::new_with_start_shape_indices(vec![0, 0, 0], vec![Some(vec![0, 1]), Some(vec![0, 2]), Some(vec![0, 3])], vec![2, 1, 1], crate::array_subset::IndexingMethod::VIndex).unwrap());
-        let mut expected: Vec<Vec<u64>> = vec![vec![0, 0, 0], vec![1, 2, 3]];
-        assert_eq!(indices.len(), expected.len());
-        izip!(indices.iter(), expected.iter()).for_each(|(index, expected_index)| assert_eq!(index, expected_index.clone()));
-        let mut indices_iter = indices.iter();
-        assert_eq!(indices_iter.next_back(),  expected.pop());
-        assert_eq!(indices_iter.next_back(),  expected.pop());
-=======
         let indexer = Indexer::VIndex(vec![vec![0, 1], vec![0, 2], vec![0, 3]].try_into().unwrap());
         let indices = Indices::from(indexer);
         let mut expected: Vec<Vec<u64>> = vec![vec![0, 0, 0], vec![1, 2, 3]];
@@ -398,21 +346,10 @@
         let mut indices_iter = indices.iter();
         assert_eq!(indices_iter.next_back(), expected.pop());
         assert_eq!(indices_iter.next_back(), expected.pop());
->>>>>>> d61d96cf
     }
 
     #[test]
     fn indices_iterator_integer_oindex() {
-<<<<<<< HEAD
-        let indices =
-            Indices::new(ArraySubset::new_with_start_shape_indices(vec![0, 0, 0], vec![Some(vec![0, 1]), Some(vec![0, 2]), Some(vec![0, 3])], vec![2, 2, 2], crate::array_subset::IndexingMethod::OIndex).unwrap());
-        let mut expected: Vec<Vec<u64>> = vec![vec![0, 0, 0], vec![0, 0, 3], vec![0, 2, 0], vec![0, 2, 3], vec![1, 0, 0], vec![1, 0, 3], vec![1, 2, 0], vec![1, 2, 3]];
-        assert_eq!(indices.len(), expected.len());
-        izip!(indices.iter(), expected.iter()).for_each(|(index, expected_index)| assert_eq!(index, expected_index.clone()));
-        let mut indices_iter = indices.iter();
-        assert_eq!(indices_iter.next_back(),  expected.pop());
-        assert_eq!(indices_iter.next_back(),  expected.pop());
-=======
         let indexer = Indexer::OIndex(vec![vec![0, 1], vec![0, 2], vec![0, 3]].try_into().unwrap());
         let indices = Indices::from(indexer);
         let mut expected: Vec<Vec<u64>> = vec![
@@ -430,7 +367,6 @@
         let mut indices_iter = indices.iter();
         assert_eq!(indices_iter.next_back(), expected.pop());
         assert_eq!(indices_iter.next_back(), expected.pop());
->>>>>>> d61d96cf
     }
 
     #[test]
