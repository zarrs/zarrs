| Crate                                                                                         | Docs / Description                                                                                                              |
| --------------------------------------------------------------------------------------------- | ------------------------------------------------------------------------------------------------------------------------------- |
| **Core**                                                                                      |
| [![zarrs_ver]](https://crates.io/crates/zarrs) `zarrs`                                        | [![docs]](https://docs.rs/zarrs) The core library for manipulating Zarr hierarchies                                             |
| [![zarrs_metadata_ver]](https://crates.io/crates/zarrs_metadata) `zarrs_metadata`             | [![docs]](https://docs.rs/zarrs_metadata) Zarr metadata support                                                                 |
| [![zarrs_storage_ver]](https://crates.io/crates/zarrs_storage) `zarrs_storage`                | [![docs]](https://docs.rs/zarrs_storage) The storage API for `zarrs`                                                            |
| **Stores**           |
<<<<<<< HEAD
| [![zarrs_filesystem_ver]](https://crates.io/crates/zarrs_filesystem) `zarrs_filesystem`       | [![docs]](https://docs.rs/zarrs_filesystem) A filesystem store                                                                  |
| [![zarrs_object_store_ver]](https://crates.io/crates/zarrs_object_store) `zarrs_object_store` | [![docs]](https://docs.rs/zarrs_object_store) [`object_store`](https://docs.rs/object_store/latest/object_store/) store support |
| [![zarrs_opendal_ver]](https://crates.io/crates/zarrs_opendal) `zarrs_opendal`                | [![docs]](https://docs.rs/zarrs_opendal) [`opendal`](https://docs.rs/opendal/latest/opendal/) store support                     |
| [![zarrs_http_ver]](https://crates.io/crates/zarrs_http) `zarrs_http`                         | [![docs]](https://docs.rs/zarrs_http) A synchronous http store                                                                  |
| [![zarrs_zip_ver]](https://crates.io/crates/zarrs_zip) `zarrs_zip`                            | [![docs]](https://docs.rs/zarrs_zip) A storage adapter for zip files                                                            |
=======
| `zarrs_filesystem`   | A filesystem store                                                                | [![zarrs_filesystem_ver]](https://crates.io/crates/zarrs_filesystem)     | [![zarrs_filesystem_doc]](https://docs.rs/zarrs_filesystem)     |
| `zarrs_object_store` | [`object_store`](https://docs.rs/object_store/latest/object_store/) store support | [![zarrs_object_store_ver]](https://crates.io/crates/zarrs_object_store) | [![zarrs_object_store_doc]](https://docs.rs/zarrs_object_store) |
| `zarrs_opendal`      | [`opendal`](https://docs.rs/opendal/latest/opendal/) store support                | [![zarrs_opendal_ver]](https://crates.io/crates/zarrs_opendal)           | [![zarrs_opendal_doc]](https://docs.rs/zarrs_opendal)           |
| `zarrs_http`         | A synchronous http store                                                          | [![zarrs_http_ver]](https://crates.io/crates/zarrs_http)                 | [![zarrs_http_doc]](https://docs.rs/zarrs_http)                 |
| `zarrs_zip`          | A storage adapter for zip files                                                   | [![zarrs_zip_ver]](https://crates.io/crates/zarrs_zip)                   | [![zarrs_zip_doc]](https://docs.rs/zarrs_zip)                   |
| `zarrs_icechunk`     | [`icechunk`](https://docs.rs/icechunk/latest/icechunk/) store support             | [![zarrs_icechunk_ver]](https://crates.io/crates/zarrs_icechunk)         | [![zarrs_icechunk_doc]](https://docs.rs/zarrs_icechunk)         |
>>>>>>> 4c54133f
| **Bindings**         |
| [![zarrs_ffi_ver]](https://crates.io/crates/zarrs_ffi) [zarrs_ffi]                            | [![docs]](https://docs.rs/zarrs_ffi) A subset of `zarrs` exposed as a C/C++ API                                                 |

[docs]: https://img.shields.io/badge/docs-brightgreen
[zarrs_ver]: https://img.shields.io/crates/v/zarrs?label=
[zarrs_metadata_ver]: https://img.shields.io/crates/v/zarrs_metadata?label=
[zarrs_storage_ver]: https://img.shields.io/crates/v/zarrs_storage?label=
[zarrs_filesystem_ver]: https://img.shields.io/crates/v/zarrs_filesystem?label=
[zarrs_http_ver]: https://img.shields.io/crates/v/zarrs_http?label=
[zarrs_object_store_ver]: https://img.shields.io/crates/v/zarrs_object_store?label=
[zarrs_opendal_ver]: https://img.shields.io/crates/v/zarrs_opendal?label=
[zarrs_zip_ver]: https://img.shields.io/crates/v/zarrs_zip?label=
<<<<<<< HEAD
=======
[zarrs_zip_doc]: https://img.shields.io/docsrs/zarrs_zip?label=
[zarrs_icechunk_ver]: https://img.shields.io/crates/v/zarrs_icechunk?label=
[zarrs_icechunk_doc]: https://img.shields.io/docsrs/zarrs_icechunk?label=
>>>>>>> 4c54133f
[zarrs_ffi_ver]: https://img.shields.io/crates/v/zarrs_ffi?label=
[zarrs_ffi]: https://github.com/LDeakin/zarrs_ffi
[zarrs_tools_ver]: https://img.shields.io/crates/v/zarrs_tools

#### [zarrs_tools]
[![zarrs_tools_ver]](https://crates.io/crates/zarrs_tools) [![zarrs_tools_doc]](https://docs.rs/zarrs_tools)

[zarrs_tools]: https://github.com/LDeakin/zarrs_tools
[zarrs_tools_ver]: https://img.shields.io/crates/v/zarrs_tools.svg
[zarrs_tools_doc]: https://docs.rs/zarrs_tools/badge.svg

  - A reencoder that can change codecs, chunk shape, convert Zarr V2 to V3, etc.
  - Create an [OME-Zarr](https://ngff.openmicroscopy.org/latest/) hierarchy from a Zarr array.
  - Transform arrays: crop, rescale, downsample, gradient magnitude, gaussian, noise filtering, etc.
  - Benchmarking tools and performance benchmarks of `zarrs`.<|MERGE_RESOLUTION|>--- conflicted
+++ resolved
@@ -5,20 +5,12 @@
 | [![zarrs_metadata_ver]](https://crates.io/crates/zarrs_metadata) `zarrs_metadata`             | [![docs]](https://docs.rs/zarrs_metadata) Zarr metadata support                                                                 |
 | [![zarrs_storage_ver]](https://crates.io/crates/zarrs_storage) `zarrs_storage`                | [![docs]](https://docs.rs/zarrs_storage) The storage API for `zarrs`                                                            |
 | **Stores**           |
-<<<<<<< HEAD
 | [![zarrs_filesystem_ver]](https://crates.io/crates/zarrs_filesystem) `zarrs_filesystem`       | [![docs]](https://docs.rs/zarrs_filesystem) A filesystem store                                                                  |
 | [![zarrs_object_store_ver]](https://crates.io/crates/zarrs_object_store) `zarrs_object_store` | [![docs]](https://docs.rs/zarrs_object_store) [`object_store`](https://docs.rs/object_store/latest/object_store/) store support |
 | [![zarrs_opendal_ver]](https://crates.io/crates/zarrs_opendal) `zarrs_opendal`                | [![docs]](https://docs.rs/zarrs_opendal) [`opendal`](https://docs.rs/opendal/latest/opendal/) store support                     |
 | [![zarrs_http_ver]](https://crates.io/crates/zarrs_http) `zarrs_http`                         | [![docs]](https://docs.rs/zarrs_http) A synchronous http store                                                                  |
 | [![zarrs_zip_ver]](https://crates.io/crates/zarrs_zip) `zarrs_zip`                            | [![docs]](https://docs.rs/zarrs_zip) A storage adapter for zip files                                                            |
-=======
-| `zarrs_filesystem`   | A filesystem store                                                                | [![zarrs_filesystem_ver]](https://crates.io/crates/zarrs_filesystem)     | [![zarrs_filesystem_doc]](https://docs.rs/zarrs_filesystem)     |
-| `zarrs_object_store` | [`object_store`](https://docs.rs/object_store/latest/object_store/) store support | [![zarrs_object_store_ver]](https://crates.io/crates/zarrs_object_store) | [![zarrs_object_store_doc]](https://docs.rs/zarrs_object_store) |
-| `zarrs_opendal`      | [`opendal`](https://docs.rs/opendal/latest/opendal/) store support                | [![zarrs_opendal_ver]](https://crates.io/crates/zarrs_opendal)           | [![zarrs_opendal_doc]](https://docs.rs/zarrs_opendal)           |
-| `zarrs_http`         | A synchronous http store                                                          | [![zarrs_http_ver]](https://crates.io/crates/zarrs_http)                 | [![zarrs_http_doc]](https://docs.rs/zarrs_http)                 |
-| `zarrs_zip`          | A storage adapter for zip files                                                   | [![zarrs_zip_ver]](https://crates.io/crates/zarrs_zip)                   | [![zarrs_zip_doc]](https://docs.rs/zarrs_zip)                   |
-| `zarrs_icechunk`     | [`icechunk`](https://docs.rs/icechunk/latest/icechunk/) store support             | [![zarrs_icechunk_ver]](https://crates.io/crates/zarrs_icechunk)         | [![zarrs_icechunk_doc]](https://docs.rs/zarrs_icechunk)         |
->>>>>>> 4c54133f
+| [![zarrs_icechunk_ver]](https://crates.io/crates/zarrs_icechunk) `zarrs_icechunk`             | [![docs]](https://docs.rs/zarrs_icechunk) [`icechunk`](https://docs.rs/icechunk/latest/icechunk/) store support                 |
 | **Bindings**         |
 | [![zarrs_ffi_ver]](https://crates.io/crates/zarrs_ffi) [zarrs_ffi]                            | [![docs]](https://docs.rs/zarrs_ffi) A subset of `zarrs` exposed as a C/C++ API                                                 |
 
@@ -31,12 +23,7 @@
 [zarrs_object_store_ver]: https://img.shields.io/crates/v/zarrs_object_store?label=
 [zarrs_opendal_ver]: https://img.shields.io/crates/v/zarrs_opendal?label=
 [zarrs_zip_ver]: https://img.shields.io/crates/v/zarrs_zip?label=
-<<<<<<< HEAD
-=======
-[zarrs_zip_doc]: https://img.shields.io/docsrs/zarrs_zip?label=
 [zarrs_icechunk_ver]: https://img.shields.io/crates/v/zarrs_icechunk?label=
-[zarrs_icechunk_doc]: https://img.shields.io/docsrs/zarrs_icechunk?label=
->>>>>>> 4c54133f
 [zarrs_ffi_ver]: https://img.shields.io/crates/v/zarrs_ffi?label=
 [zarrs_ffi]: https://github.com/LDeakin/zarrs_ffi
 [zarrs_tools_ver]: https://img.shields.io/crates/v/zarrs_tools
