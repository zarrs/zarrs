--- conflicted
+++ resolved
@@ -111,13 +111,8 @@
         key: &StoreKey,
         byte_ranges:&mut (dyn Iterator<Item = ByteRange> + Send),
     ) -> Result<Option<Vec<Bytes>>, StorageError> {
-<<<<<<< HEAD
-        let byte_ranges_collected = byte_ranges.collect::<Vec<ByteRange>>();
-        let values = self.storage.get_partial_values_key(key, &mut byte_ranges_collected.clone().into_iter())?;
-=======
         let size_hint_lower_bound = byte_ranges.size_hint().0;
         let values = self.storage.get_partial_values_key(key, byte_ranges)?;
->>>>>>> 954cf515
         if let Some(values) = &values {
             let bytes_read = values.iter().map(Bytes::len).sum();
             self.bytes_read.fetch_add(bytes_read, Ordering::Relaxed);
@@ -231,26 +226,18 @@
         key: &StoreKey,
         byte_ranges: &mut (dyn Iterator<Item = ByteRange> + Send),
     ) -> Result<Option<Vec<AsyncBytes>>, StorageError> {
-<<<<<<< HEAD
-        let byte_ranges_collected: Vec<ByteRange> = byte_ranges.collect::<Vec<ByteRange>>();
-=======
         let size_hint_lower_bound = byte_ranges.size_hint().0;
->>>>>>> 954cf515
         let values = self
             .storage
-            .get_partial_values_key(key, &mut byte_ranges_collected.clone().into_iter())
+            .get_partial_values_key(key, byte_ranges)
             .await?;
         if let Some(values) = &values {
             let bytes_read = values.iter().map(AsyncBytes::len).sum();
             self.bytes_read.fetch_add(bytes_read, Ordering::Relaxed);
-<<<<<<< HEAD
-            self.reads.fetch_add(byte_ranges_collected.len(), Ordering::Relaxed);
-=======
             self.reads.fetch_add(values.len(), Ordering::Relaxed);
         } else if size_hint_lower_bound > 0 {
             // If the key is found to be empty, consider that as a read
             self.reads.fetch_add(1, Ordering::Relaxed);
->>>>>>> 954cf515
         }
         Ok(values)
     }
